--- conflicted
+++ resolved
@@ -1,21 +1,13 @@
-<<<<<<< HEAD
-use mio::{Poll, Events, Token, Ready,PollOpt};
-=======
 use mio::Token;
 use mio_extras::channel as mio_channel;
 
->>>>>>> 1fc48991
 use std::thread;
 use std::collections::HashMap;
 
 use crate::network::udp_listener::UDPListener;
-<<<<<<< HEAD
-use crate::network::constant::STOP_POLL_TOKEN;
+use crate::dds::dp_event_wrapper::DPEventWrapper;
 use crate::structure::result::*;
 use crate::structure::duration::*;
-=======
-use crate::dds::dp_event_wrapper::DPEventWrapper;
->>>>>>> 1fc48991
 
 pub struct DomainParticipant {
   senders: HashMap<Token, mio_channel::Sender<UDPListener>>,
@@ -30,60 +22,22 @@
 
 impl DomainParticipant {
   pub fn new() -> DomainParticipant {
-<<<<<<< HEAD
-    DomainParticipant {
-      poll: Poll::new().expect("Unable to create new poll."),
-      events: Events::with_capacity(1024),
-      listeners: HashMap::new(),
-    }
-  }
+    let mut senders = HashMap::new();
+    let ev_wrapper = DPEventWrapper::new(&mut senders);
+    thread::spawn(move || DPEventWrapper::event_loop(ev_wrapper));
+    DomainParticipant { senders: senders }
+   }
+  
 
-  pub fn register_udp_listener(&mut self, mut listener: UDPListener) {
-    let t = *listener.token();
-    self.poll
-      //.registry()
-      .register(listener.mio_socket(), t, Ready::readable(),PollOpt::edge());
-    self.listeners.insert(*listener.token(), listener);
-  }
 
-  pub fn event_loop(&mut self) {
-    loop {
-      self
-        .poll
-        .poll(&mut self.events, None)
-        .expect("Failed in waiting of poll.");
-
-      for event in &self.events {
-        if event.token() == STOP_POLL_TOKEN {
-          return;
-        }
-
-        let listener = self.listeners.get(&event.token());
-        let mut datas: Vec<Vec<u8>> = vec![];
-        match listener {
-          Some(l) => {
-            while let data = l.get_message() {
-              if data.is_empty() {
-                break;
-              }
-              datas.push(data);
-            }
-          }
-          None => continue,
-        }
-      }
-    }
-  } // fn
-
-  
-  // Published and subscriber creation
+  // Publisher and subscriber creation
   //
   // There are no delete function for publisher or subscriber. Deletion is performed by
   // deleting the Publisher or Subscriber object, who upon deletion will notify
   // the DomainParticipant.
   pub fn create_publisher(self,  qos: QosPolicies ) -> Result<Publisher> {
     unimplemented!()
-  }
+  } 
 
   pub fn create_subsrciber(self, qos: QosPolicies ) -> Result<Subscriber> {
     unimplemented!()
@@ -98,12 +52,6 @@
 
   pub fn find_topic(self, name: &str, timeout: Duration_t) -> Result<Topic> {
     unimplemented!()
-=======
-    let mut senders = HashMap::new();
-    let ev_wrapper = DPEventWrapper::new(&mut senders);
-    thread::spawn(move || DPEventWrapper::event_loop(ev_wrapper));
-    DomainParticipant { senders: senders }
->>>>>>> 1fc48991
   }
 
   // TopicDescription? shoudl that be implemented? is is necessary?

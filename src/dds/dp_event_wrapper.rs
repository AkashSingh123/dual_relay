--- conflicted
+++ resolved
@@ -146,7 +146,7 @@
   use super::*;
   use std::thread;
   use std::time::Duration;
-  use mio::{Ready, Registration, Poll, PollOpt, Token, SetReadiness};
+  use mio::{Ready, PollOpt};
   use crate::structure::entity::Entity;
   use std::sync::{Arc, Mutex};
   use crate::structure::history_cache::HistoryCache;
@@ -190,13 +190,8 @@
     let mut reader_guids = Vec::new();
     for i in 0..n {
       let new_guid = GUID::new();
-<<<<<<< HEAD
-
-      let mut new_reader = Reader::new(new_guid, Arc::new(Mutex::new(HistoryCache::new())));
-=======
-  
-      let mut new_reader = Reader::new(new_guid);
->>>>>>> 8dcbdc2b
+
+      let new_reader = Reader::new(new_guid, Arc::new(Mutex::new(HistoryCache::new())));
 
       reader_guids.push(new_reader.get_guid());
       println!("\nSent reader number {}: {:?}\n", i, new_reader);

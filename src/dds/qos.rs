--- conflicted
+++ resolved
@@ -583,11 +583,7 @@
   }
 
   // This is a serialization helper struct
-<<<<<<< HEAD
   #[derive(Serialize, Deserialize)]
-=======
-  #[derive(Serialize)]
->>>>>>> 810e4705
   pub(crate) struct QosData<D>
   where
     D: Serialize,

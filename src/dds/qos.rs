use std::{collections::BTreeMap, io};

use speedy::{Endianness, Readable, Writable};
#[allow(unused_imports)]
use log::{debug, error, info, trace, warn};

use crate::{
  dds::{traits::key::KeyHash, values::result::Result},
  messages::submessages::submessage_elements::{
    parameter::Parameter, parameter_list::ParameterList, RepresentationIdentifier,
  },
  serialization,
  serialization::speedy_pl_cdr_helpers::*,
  structure::{
    duration::Duration, endpoint::ReliabilityKind, inline_qos::StatusInfo,
    parameter_id::ParameterId, rpc::SampleIdentity,
  },
};

// This is to be implemented by all DomanParticipant, Publisher, Subscriber,
// DataWriter, DataReader, Topic
/// Trait that is implemented by all necessary DDS Entities that are required to
/// provide QosPolicies.
pub trait HasQoSPolicy {
  fn qos(&self) -> QosPolicies;
}

/// Trait that is implemented by all necessary DDS Entities that are required to
/// have a mutable QosPolicies.
pub trait MutQosPolicy {
  fn set_qos(&mut self, new_qos: &QosPolicies) -> Result<()>;
}

/// DDS spec 2.3.3 defines this as "long" with named constants from 0 to 22.
/// numbering is from IDL PSM, but it should be unnecessary at the Rust
/// application interface
#[derive(Copy, Clone, PartialEq, Eq, PartialOrd, Ord, Debug)]
pub enum QosPolicyId {
  //Invalid  // We should represent this using Option<QosPolicyId> where needed
  //UserData,  // 1
  Durability,   // 2
  Presentation, // 3
  Deadline,
  LatencyBudget, // 5
  Ownership,
  //OwnershipStrength, // 7
  Liveliness,
  TimeBasedFilter, // 9
  //Partition,
  Reliability, // 11
  DestinationOrder,
  History, // 13
  ResourceLimits,
  //EntityFactory, // 15
  //WriterDataLifeCycle,
  //ReaderDataLifeCycle, // 17
  //TopicData, // 18
  //GroupData,
  //TransportPriority, // 20
  Lifespan,
  //DurabilityService, // 22
}

/// Utility for building [QosPolicies]
#[derive(Default)]
pub struct QosPolicyBuilder {
  durability: Option<policy::Durability>,
  presentation: Option<policy::Presentation>,
  deadline: Option<policy::Deadline>,
  latency_budget: Option<policy::LatencyBudget>,
  ownership: Option<policy::Ownership>,
  liveliness: Option<policy::Liveliness>,
  time_based_filter: Option<policy::TimeBasedFilter>,
  reliability: Option<policy::Reliability>,
  destination_order: Option<policy::DestinationOrder>,
  history: Option<policy::History>,
  resource_limits: Option<policy::ResourceLimits>,
  lifespan: Option<policy::Lifespan>,
}

impl QosPolicyBuilder {
  pub fn new() -> Self {
    Self::default()
  }

  #[must_use]
  pub const fn durability(mut self, durability: policy::Durability) -> Self {
    self.durability = Some(durability);
    self
  }

  #[must_use]
  pub const fn presentation(mut self, presentation: policy::Presentation) -> Self {
    self.presentation = Some(presentation);
    self
  }

  #[must_use]
  pub const fn deadline(mut self, deadline: policy::Deadline) -> Self {
    self.deadline = Some(deadline);
    self
  }

  #[must_use]
  pub const fn latency_budget(mut self, latency_budget: policy::LatencyBudget) -> Self {
    self.latency_budget = Some(latency_budget);
    self
  }

  #[must_use]
  pub const fn ownership(mut self, ownership: policy::Ownership) -> Self {
    self.ownership = Some(ownership);
    self
  }

  #[must_use]
  pub const fn liveliness(mut self, liveliness: policy::Liveliness) -> Self {
    self.liveliness = Some(liveliness);
    self
  }

  #[must_use]
  pub const fn time_based_filter(mut self, time_based_filter: policy::TimeBasedFilter) -> Self {
    self.time_based_filter = Some(time_based_filter);
    self
  }

  #[must_use]
  pub const fn reliability(mut self, reliability: policy::Reliability) -> Self {
    self.reliability = Some(reliability);
    self
  }

  #[must_use]
  pub const fn destination_order(mut self, destination_order: policy::DestinationOrder) -> Self {
    self.destination_order = Some(destination_order);
    self
  }

  #[must_use]
  pub const fn history(mut self, history: policy::History) -> Self {
    self.history = Some(history);
    self
  }

  #[must_use]
  pub const fn resource_limits(mut self, resource_limits: policy::ResourceLimits) -> Self {
    self.resource_limits = Some(resource_limits);
    self
  }

  #[must_use]
  pub const fn lifespan(mut self, lifespan: policy::Lifespan) -> Self {
    self.lifespan = Some(lifespan);
    self
  }

  pub const fn build(self) -> QosPolicies {
    QosPolicies {
      durability: self.durability,
      presentation: self.presentation,
      deadline: self.deadline,
      latency_budget: self.latency_budget,
      ownership: self.ownership,
      liveliness: self.liveliness,
      time_based_filter: self.time_based_filter,
      reliability: self.reliability,
      destination_order: self.destination_order,
      history: self.history,
      resource_limits: self.resource_limits,
      lifespan: self.lifespan,
    }
  }
}

/// Describes a set of RTPS/DDS QoS policies
///
/// QosPolicies are constructed using a [`QosPolicyBuilder`]
#[derive(Clone, Debug, PartialEq, Eq, Default)]
pub struct QosPolicies {
  // pub(crate) beacuse as we want to have some builtin QoS Policies as constant.
  pub(crate) durability: Option<policy::Durability>,
  pub(crate) presentation: Option<policy::Presentation>,
  pub(crate) deadline: Option<policy::Deadline>,
  pub(crate) latency_budget: Option<policy::LatencyBudget>,
  pub(crate) ownership: Option<policy::Ownership>,
  pub(crate) liveliness: Option<policy::Liveliness>,
  pub(crate) time_based_filter: Option<policy::TimeBasedFilter>,
  pub(crate) reliability: Option<policy::Reliability>,
  pub(crate) destination_order: Option<policy::DestinationOrder>,
  pub(crate) history: Option<policy::History>,
  pub(crate) resource_limits: Option<policy::ResourceLimits>,
  pub(crate) lifespan: Option<policy::Lifespan>,
}

impl QosPolicies {
  // #[cfg(test)]
  pub fn qos_none() -> Self {
    Self::default()
  }

  pub fn builder() -> QosPolicyBuilder {
    QosPolicyBuilder::new()
  }

  pub const fn durability(&self) -> Option<policy::Durability> {
    self.durability
  }

  pub const fn presentation(&self) -> Option<policy::Presentation> {
    self.presentation
  }

  pub const fn deadline(&self) -> Option<policy::Deadline> {
    self.deadline
  }

  pub const fn latency_budget(&self) -> Option<policy::LatencyBudget> {
    self.latency_budget
  }

  pub const fn ownership(&self) -> Option<policy::Ownership> {
    self.ownership
  }

  pub const fn liveliness(&self) -> Option<policy::Liveliness> {
    self.liveliness
  }

  pub const fn time_based_filter(&self) -> Option<policy::TimeBasedFilter> {
    self.time_based_filter
  }

  pub const fn reliability(&self) -> Option<policy::Reliability> {
    self.reliability
  }

  pub const fn reliable_max_blocking_time(&self) -> Option<Duration> {
    if let Some(policy::Reliability::Reliable { max_blocking_time }) = self.reliability {
      Some(max_blocking_time)
    } else {
      None
    }
  }

  pub const fn destination_order(&self) -> Option<policy::DestinationOrder> {
    self.destination_order
  }

  pub const fn history(&self) -> Option<policy::History> {
    self.history
  }

  pub const fn resource_limits(&self) -> Option<policy::ResourceLimits> {
    self.resource_limits
  }

  pub const fn lifespan(&self) -> Option<policy::Lifespan> {
    self.lifespan
  }

  /// Merge two QosPolicies
  ///
  /// Constructs a QosPolicy, where each policy is taken from `self`,
  /// and overwritten with those policies from `other` that are defined.  
  #[must_use]
  pub fn modify_by(&self, other: &Self) -> Self {
    Self {
      durability: other.durability.or(self.durability),
      presentation: other.presentation.or(self.presentation),
      deadline: other.deadline.or(self.deadline),
      latency_budget: other.latency_budget.or(self.latency_budget),
      ownership: other.ownership.or(self.ownership),
      liveliness: other.liveliness.or(self.liveliness),
      time_based_filter: other.time_based_filter.or(self.time_based_filter),
      reliability: other.reliability.or(self.reliability),
      destination_order: other.destination_order.or(self.destination_order),
      history: other.history.or(self.history),
      resource_limits: other.resource_limits.or(self.resource_limits),
      lifespan: other.lifespan.or(self.lifespan),
    }
  }

  /// Check if policy commplies to another policy.
  ///
  /// `self` is the "offered" (publisher) QoS
  /// `other` is the "requested" (subscriber) QoS
  ///
  /// * None => Policies are compatible
  /// * Some(policyId) => Failure, where policyId is (any) one of the policies
  /// causing incompliance
  ///
  /// Compliance (compatibility) is defined in the table in DDS spec v1.4
  /// Section "2.2.3 Supported QoS"
  ///
  /// This is not symmetric.
  pub fn compliance_failure_wrt(&self, other: &Self) -> Option<QosPolicyId> {
    trace!(
      "QoS compatibility check - offered: {:?} - requested {:?}",
      self,
      other
    );
    let result = self.compliance_failure_wrt_impl(other);
    trace!("Result: {:?}", result);
    result
  }

  fn compliance_failure_wrt_impl(&self, other: &Self) -> Option<QosPolicyId> {
    // TODO: Check for cases where policy is requested, but not offered (None)

    // check Durability: Offered must be better than or equal to Requested.
    if let (Some(off), Some(req)) = (self.durability, other.durability) {
      if off < req {
        return Some(QosPolicyId::Durability);
      }
    }

    // check Presentation:
    // * If coherent_access is requsted, it must be offered also. AND
    // * Same for ordered_access. AND
    // * Offered access scope is broader than requested.
    if let (Some(off), Some(req)) = (self.presentation, other.presentation) {
      if (req.coherent_access && !off.coherent_access)
        || (req.ordered_access && !off.ordered_access)
        || (req.access_scope > off.access_scope)
      {
        return Some(QosPolicyId::Presentation);
      }
    }

    // check Deadline: offered period <= requested period
    if let (Some(off), Some(req)) = (self.deadline, other.deadline) {
      if off.0 > req.0 {
        return Some(QosPolicyId::Deadline);
      }
    }

    // check Latency Budget:
    // offered duration <= requested duration
    if let (Some(off), Some(req)) = (self.latency_budget, other.latency_budget) {
      if off.duration > req.duration {
        return Some(QosPolicyId::LatencyBudget);
      }
    }

    // check Ownership:
    // offered kind == requested kind
    if let (Some(off), Some(req)) = (self.ownership, other.ownership) {
      if off != req {
        return Some(QosPolicyId::Ownership);
      }
    }

    // check Liveliness
    // offered kind >= requested kind
    // Definition: AUTOMATIC < MANUAL_BY_PARTICIPANT < MANUAL_BY_TOPIC
    // AND offered lease_duration <= requested lease_duration
    //
    // See Ord implementation on Liveliness.
    if let (Some(off), Some(req)) = (self.liveliness, other.liveliness) {
      if off < req {
        return Some(QosPolicyId::Liveliness);
      }
    }

    // check Reliability
    // offered kind >= requested kind
    // kind ranking: BEST_EFFORT < RELIABLE
    if let (Some(off), Some(req)) = (self.reliability, other.reliability) {
      if off < req {
        return Some(QosPolicyId::Reliability);
      }
    }

    // check Destination Order
    // offered kind >= requested kind
    // kind ranking: BY_RECEPTION_TIMESTAMP < BY_SOURCE_TIMESTAMP
    if let (Some(off), Some(req)) = (self.destination_order, other.destination_order) {
      if off < req {
        return Some(QosPolicyId::DestinationOrder);
      }
    }

    // default value. no incompatibility detected.
    None
  }

  // serialization
  pub fn to_parameter_list(
    &self,
    ctx: speedy::Endianness,
  ) -> std::result::Result<Vec<Parameter>, speedy::Error> {
    let mut pl = Vec::with_capacity(8);

    let QosPolicies {
      // bind self to (a) destructure, and (b) ensure all fields are handled
      durability,
      presentation,
      deadline,
      latency_budget,
      ownership,
      liveliness,
      time_based_filter,
      reliability,
      destination_order,
      history,
      resource_limits,
      lifespan,
    } = self;

    macro_rules! emit {
      ($pid:ident, $member:expr, $type:ty) => {
        pl.push(Parameter::new(ParameterId::$pid, {
          let m: &$type = $member;
          m.write_to_vec_with_ctx(ctx)?
        }))
      };
    }
    macro_rules! emit_option {
      ($pid:ident, $member:expr, $type:ty) => {
        if let Some(m) = $member {
          emit!($pid, m, $type)
        }
      };
    }

    use policy::*;

    emit_option!(PID_DURABILITY, durability, Durability);
    emit_option!(PID_PRESENTATION, presentation, Presentation);
    emit_option!(PID_DEADLINE, deadline, Deadline);
    emit_option!(PID_LATENCY_BUDGET, latency_budget, LatencyBudget);

    // Ownership serializes to (maybe) two separate Parameters
    match ownership {
      Some(Ownership::Exclusive { strength }) => {
        emit!(PID_OWNERSHIP, &OwnershipKind::Exclusive, OwnershipKind);
        emit!(PID_OWNERSHIP_STRENGTH, strength, i32);
      }
      Some(Ownership::Shared) => {
        emit!(PID_OWNERSHIP, &OwnershipKind::Shared, OwnershipKind);
      }
      None => (),
    }
    // This should serialize as is
    emit_option!(PID_LIVELINESS, liveliness, policy::Liveliness);
    emit_option!(
      PID_TIME_BASED_FILTER,
      time_based_filter,
      policy::TimeBasedFilter
    );

    if let Some(rel) = reliability.as_ref() {
      let reliability_ser = match rel {
        Reliability::BestEffort => ReliabilitySerialization {
          reliability_kind: ReliabilityKind::BestEffort,
          max_blocking_time: Duration::DURATION_ZERO, // dummy value for serialization
        },
        Reliability::Reliable { max_blocking_time } => ReliabilitySerialization {
          reliability_kind: ReliabilityKind::Reliable,
          max_blocking_time: *max_blocking_time,
        },
      };
      emit!(PID_RELIABILITY, &reliability_ser, ReliabilitySerialization);
    }

    emit_option!(
      PID_DESTINATION_ORDER,
      destination_order,
      policy::DestinationOrder
    );

    if let Some(history) = history.as_ref() {
      let history_ser = match history {
        History::KeepLast { depth } => HistorySerialization {
          kind: HistoryKind::KeepLast,
          depth: *depth,
        },
        History::KeepAll => HistorySerialization {
          kind: HistoryKind::KeepAll,
          depth: 0,
        },
      };
      emit!(PID_HISTORY, &history_ser, HistorySerialization);
    }
    emit_option!(PID_RESOURCE_LIMITS, resource_limits, policy::ResourceLimits);
    emit_option!(PID_LIFESPAN, lifespan, policy::Lifespan);

    Ok(pl)
  }

  pub fn from_parameter_list(
    ctx: speedy::Endianness,
    pl_map: &BTreeMap<ParameterId, Vec<&Parameter>>,
  ) -> std::result::Result<QosPolicies, serialization::error::Error> {
    macro_rules! get_option {
      ($pid:ident) => {
        get_option_from_pl_map(pl_map, ctx, ParameterId::$pid, "<not_used>")?
      };
    }

    let durability: Option<policy::Durability> = get_option!(PID_DURABILITY);
    let presentation: Option<policy::Presentation> = get_option!(PID_PRESENTATION);
    let deadline: Option<policy::Deadline> = get_option!(PID_DEADLINE);
    let latency_budget: Option<policy::LatencyBudget> = get_option!(PID_LATENCY_BUDGET);

    // Ownership is in 2 parts
    let ownership_kind: Option<OwnershipKind> = get_option!(PID_OWNERSHIP);
    let ownership_strength: Option<i32> = get_option!(PID_OWNERSHIP_STRENGTH);
    let ownership = match (ownership_kind, ownership_strength) {
      (Some(OwnershipKind::Shared), None) => Some(policy::Ownership::Shared),
      (Some(OwnershipKind::Shared), Some(_strength)) => {
        warn!("QosPolicies deserializer: Received OwnershipKind::Shared and a strength value.");
        None
      }
      (Some(OwnershipKind::Exclusive), Some(strength)) => {
        Some(policy::Ownership::Exclusive { strength })
      }
      (Some(OwnershipKind::Exclusive), None) => {
        warn!("QosPolicies deserializer: Received OwnershipKind::Exclusive but no stregth value.");
        None
      }
      (None, Some(_strength)) => {
        warn!(
          "QosPolicies deserializer: Received ownership strength value, but no kind parameter."
        );
        None
      }
      (None, None) => None,
    };

    let reliability_ser: Option<ReliabilitySerialization> = get_option!(PID_RELIABILITY);
    let reliability = reliability_ser.map(|rs| match rs.reliability_kind {
      ReliabilityKind::BestEffort => policy::Reliability::BestEffort,
      ReliabilityKind::Reliable => policy::Reliability::Reliable {
        max_blocking_time: rs.max_blocking_time,
      },
    });
    let destination_order: Option<policy::DestinationOrder> = get_option!(PID_DESTINATION_ORDER);

    let history_ser: Option<HistorySerialization> = get_option!(PID_HISTORY);
    let history = history_ser.map(|h| match h.kind {
      HistoryKind::KeepAll => policy::History::KeepAll,
      HistoryKind::KeepLast => policy::History::KeepLast { depth: h.depth },
    });

    let liveliness: Option<policy::Liveliness> = get_option!(PID_LIVELINESS);
    let time_based_filter: Option<policy::TimeBasedFilter> = get_option!(PID_TIME_BASED_FILTER);

    let resource_limits: Option<policy::ResourceLimits> = get_option!(PID_RESOURCE_LIMITS);
    let lifespan: Option<policy::Lifespan> = get_option!(PID_LIFESPAN);

    // We construct using the struct syntax directly rather than the builder,
    // so we cannot forget any field.
    Ok(QosPolicies {
      durability,
      presentation,
      deadline,
      latency_budget,
      ownership,
      liveliness,
      time_based_filter,
      reliability,
      destination_order,
      history,
      resource_limits,
      lifespan,
    })
  }
}

#[derive(Writable, Readable, Clone)]
//#[serde(rename_all = "SCREAMING_SNAKE_CASE")]
enum HistoryKind {
  KeepLast,
  KeepAll,
}

#[derive(Writable, Readable, Clone)]
struct HistorySerialization {
  pub kind: HistoryKind,
  pub depth: i32,
}

#[derive(Writable, Readable)]
//#[serde(rename_all = "SCREAMING_SNAKE_CASE")]
enum OwnershipKind {
  Shared,
  Exclusive,
}

#[derive(Writable, Readable, Clone)]
struct ReliabilitySerialization {
  pub reliability_kind: ReliabilityKind,
  pub max_blocking_time: Duration,
}

// DDS spec v1.4 p.139
// TODO: Replace this with Option construct so that
// None means no limit and Some(limit) gives the limit when defined.
// Use is in resource_limits.
pub const LENGTH_UNLIMITED: i32 = -1;

// put these into a submodule to avoid repeating the word "policy" or
// "qospolicy"
/// Contains all available QoSPolicies
pub mod policy {
  use std::cmp::Ordering;

  use serde::{Deserialize, Serialize};
  use speedy::{Readable, Writable};

  use crate::structure::duration::Duration;

  /*
  pub struct UserData {
    pub value: Vec<u8>,
  }

  pub struct TopicData {
    pub value: Vec<u8>,
  }

  pub struct GropupData {
    pub value: Vec<u8>,
  }

  pub struct TransportPriority {
    pub value: i32,
  }
  */

  /// DDS 2.2.3.16 LIFESPAN
  #[derive(Copy, Clone, Debug, PartialEq, Eq, Hash, Serialize, Deserialize, Readable, Writable)]
  pub struct Lifespan {
    pub duration: Duration,
  }

  /// DDS 2.2.3.4 DURABILITY
  #[derive(
    Copy,
    Clone,
    Debug,
    PartialEq,
    Eq,
    PartialOrd,
    Ord,
    Hash,
    Serialize,
    Deserialize,
    Readable,
    Writable,
  )]
  pub enum Durability {
    Volatile,
    TransientLocal,
    Transient,
    Persistent,
  }

  /// DDS 2.2.3.6 PRESENTATION
  #[derive(Copy, Clone, Debug, PartialEq, Eq, Hash, Serialize, Deserialize, Readable, Writable)]
  pub struct Presentation {
    pub access_scope: PresentationAccessScope,
    pub coherent_access: bool,
    pub ordered_access: bool,
  }

  /// Access scope that is part of DDS 2.2.3.6 PRESENTATION
  #[derive(
    Copy,
    Clone,
    Debug,
    PartialEq,
    Eq,
    PartialOrd,
    Ord,
    Hash,
    Serialize,
    Deserialize,
    Readable,
    Writable,
  )]
  pub enum PresentationAccessScope {
    Instance,
    Topic,
    Group,
  }

  /// DDS 2.2.3.7 DEADLINE
  #[derive(
    Copy,
    Clone,
    Debug,
    PartialEq,
    Eq,
    Ord,
    PartialOrd,
    Hash,
    Serialize,
    Deserialize,
    Readable,
    Writable,
  )]
  pub struct Deadline(pub Duration);

  /// DDS 2.2.3.8 LATENCY_BUDGET
  #[derive(Copy, Clone, Debug, PartialEq, Eq, Hash, Serialize, Deserialize, Readable, Writable)]
  pub struct LatencyBudget {
    pub duration: Duration,
  }

  /// DDS 2.2.3.9 OWNERSHIP
  #[derive(Copy, Clone, Debug, PartialEq, Eq, Hash, Serialize, Deserialize)]
  pub enum Ownership {
    Shared,
    Exclusive { strength: i32 }, // This also implements OwnershipStrength
  }

  /// DDS 2.2.3.11 LIVELINESS
  #[derive(Copy, Clone, Debug, PartialEq, Eq, Hash, Serialize, Deserialize, Readable, Writable)]
  pub enum Liveliness {
    Automatic { lease_duration: Duration },
    ManualByParticipant { lease_duration: Duration },
    ManualByTopic { lease_duration: Duration },
  }

  impl Liveliness {
    fn kind_num(&self) -> i32 {
      match self {
        Self::Automatic { .. } => 0,
        Self::ManualByParticipant { .. } => 1,
        Self::ManualByTopic { .. } => 2,
      }
    }

    pub fn duration(&self) -> Duration {
      match self {
        Self::Automatic { lease_duration }
        | Self::ManualByParticipant { lease_duration }
        | Self::ManualByTopic { lease_duration } => *lease_duration,
      }
    }
  }

  impl Ord for Liveliness {
    fn cmp(&self, other: &Self) -> Ordering {
      // Manual liveliness is greater than automatic, but
      // duration compares in reverse
      other
        .kind_num()
        .cmp(&other.kind_num())
        .then_with(|| self.duration().cmp(&other.duration()).reverse())
    }
  }

  impl PartialOrd for Liveliness {
    fn partial_cmp(&self, other: &Self) -> Option<Ordering> {
      Some(self.cmp(other))
    }
  }

  /// DDS 2.2.3.12 TIME_BASED_FILTER
  #[derive(Copy, Clone, Debug, PartialEq, Eq, Hash, Serialize, Deserialize, Readable, Writable)]
  pub struct TimeBasedFilter {
    pub minimum_separation: Duration,
  }

  /*
  pub struct Partition {
    pub name: Vec<Vec<u8>>,
  }
  */

  /// DDS 2.2.3.14 RELIABILITY
  #[derive(Copy, Clone, Debug, PartialEq, Eq, Hash, Serialize, Deserialize)]
  pub enum Reliability {
    BestEffort,
    Reliable { max_blocking_time: Duration },
  }

  impl Ord for Reliability {
    // max_blocking_time is not compared.
    // TODO: This is kind of bad, because now Eq and Ord are inconsistent:
    // If we have A and B both Reliability::Reliable, but with different
    // max_blocking_time, then Ord will say they are Ordering::Equal,
    // but Eq will say they are not equal.
    fn cmp(&self, other: &Self) -> Ordering {
      match (self, other) {
        (Self::BestEffort, Self::BestEffort) | (Self::Reliable { .. }, Self::Reliable { .. }) => {
          Ordering::Equal
        }
        (Self::BestEffort, Self::Reliable { .. }) => Ordering::Less,
        (Self::Reliable { .. }, Self::BestEffort) => Ordering::Greater,
      }
    }
  }

  impl PartialOrd for Reliability {
    fn partial_cmp(&self, other: &Self) -> Option<Ordering> {
      Some(self.cmp(other))
    }
  }

  /// DDS 2.2.3.17 DESTINATION_ORDER
  #[derive(
    Copy,
    Clone,
    Debug,
    PartialEq,
    Eq,
    Ord,
    PartialOrd,
    Hash,
    Serialize,
    Deserialize,
    Readable,
    Writable,
  )]
  pub enum DestinationOrder {
    ByReceptionTimestamp,
    BySourceTimeStamp,
  }

  /// DDS 2.2.3.18 HISTORY
  #[derive(Copy, Clone, Debug, PartialEq, Eq, Serialize, Deserialize, PartialOrd, Ord)]
  pub enum History {
    // Variants must be in this order ot derive Ord correctly.
    KeepLast { depth: i32 },
    KeepAll,
  }

  /// DDS 2.2.3.19 RESOURCE_LIMITS
  /// DDS Spec v1.4 p.147 "struct ResourceLimitsQosPolicy" defines the
  /// fields as "long". The "long" type of OMG IDL is defined to have
  /// 32-bit (signed, 2's complement) range in the OMG IDL spec v4.2, Table
  /// 7-13: Integer Types.
  ///
  /// But it does not make sense to have negative limits, so these should be
  /// unsigned.
  ///
  /// Negative values are needed, because DDS spec defines the special value
  /// const long LENGTH_UNLIMITED = -1;
  #[derive(Copy, Clone, Debug, PartialEq, Eq, Serialize, Deserialize, Writable, Readable)]
  pub struct ResourceLimits {
    pub max_samples: i32,
    pub max_instances: i32,
    pub max_samples_per_instance: i32,
  }
<<<<<<< HEAD

  // This is a serialization helper struct
  #[derive(Serialize, Deserialize)]
  pub(crate) struct QosData<D>
  where
    D: Serialize,
  {
    parameter_id: ParameterId,
    parameter_length: u16,
    qos_param: D,
  }

  impl<D> QosData<D>
  where
    D: Serialize + Copy + Clone,
  {
    // TODO: This design is just horribly wrong.
    // It is true that declared length of Parameter in RTPS
    // must have length aligned to multiple of 4, and contents tail
    // padded to match declared length.
    // But now nothing ensures that declared length given here
    // matches the serialized length of "qos_param".
    pub fn new(parameter_id: ParameterId, qosparam: D) -> Self {
      match parameter_id {
        ParameterId::PID_DURABILITY => Self {
          parameter_id,
          parameter_length: 4,
          qos_param: qosparam,
        },
        ParameterId::PID_DEADLINE
        | ParameterId::PID_LATENCY_BUDGET
        | ParameterId::PID_TIME_BASED_FILTER
        | ParameterId::PID_PRESENTATION
        | ParameterId::PID_LIFESPAN
        | ParameterId::PID_HISTORY => Self {
          parameter_id,
          parameter_length: 8,
          qos_param: qosparam,
        },
        ParameterId::PID_LIVELINESS
        | ParameterId::PID_RELIABILITY
        | ParameterId::PID_RESOURCE_LIMITS => Self {
          parameter_id,
          parameter_length: 12,
          qos_param: qosparam,
        },
        _ => Self {
          parameter_id,
          parameter_length: 4,
          qos_param: qosparam,
        },
      }
    }
  }
}
=======
} // mod policy
>>>>>>> 765258fe

// Utility for parsing RTPS inlineQoS parameters
// TODO: This does not need to be a struct, since is has no contents.
// Maybe someone has had an overdose of object-orientation?
// Two standalone functions should suffice.
// TODO: Move this to module inline_qos, so someone may find it.
pub(crate) struct InlineQos {}

impl InlineQos {
  pub fn status_info(
    params: &ParameterList,
    rep_id: RepresentationIdentifier,
  ) -> std::result::Result<StatusInfo, crate::serialization::error::Error> {
    let status_info = params
      .parameters
      .iter()
      .find(|p| p.parameter_id == ParameterId::PID_STATUS_INFO);
    let status_info = match status_info {
      Some(p) => StatusInfo::from_cdr_bytes(&p.value, rep_id)?,
      None => StatusInfo::empty(),
    };

    Ok(status_info)
  }

  pub fn key_hash(
    params: &ParameterList,
  ) -> std::result::Result<Option<KeyHash>, crate::serialization::error::Error> {
    let key_hash = params
      .parameters
      .iter()
      .find(|p| p.parameter_id == ParameterId::PID_KEY_HASH);
    Ok(match key_hash {
      Some(p) => Some(KeyHash::from_cdr_bytes(p.value.clone())?),
      None => None,
    })
  }

  pub fn related_sample_identity(
    params: &ParameterList,
    representation_id: RepresentationIdentifier,
  ) -> std::result::Result<Option<SampleIdentity>, crate::serialization::error::Error> {
    let rsi = params
      .parameters
      .iter()
      .find(|p| p.parameter_id == ParameterId::PID_RELATED_SAMPLE_IDENTITY);

    let endianness = if representation_id == RepresentationIdentifier::CDR_BE
      || representation_id == RepresentationIdentifier::PL_CDR_BE
    {
      Endianness::BigEndian
    } else {
      Endianness::LittleEndian
    };

    Ok(match rsi {
      Some(p) => Some(
        SampleIdentity::read_from_buffer_with_ctx(endianness, &p.value)
          .map_err(|e| io::Error::new(io::ErrorKind::Other, e))?,
      ),
      None => None,
    })
  }
}<|MERGE_RESOLUTION|>--- conflicted
+++ resolved
@@ -847,65 +847,7 @@
     pub max_instances: i32,
     pub max_samples_per_instance: i32,
   }
-<<<<<<< HEAD
-
-  // This is a serialization helper struct
-  #[derive(Serialize, Deserialize)]
-  pub(crate) struct QosData<D>
-  where
-    D: Serialize,
-  {
-    parameter_id: ParameterId,
-    parameter_length: u16,
-    qos_param: D,
-  }
-
-  impl<D> QosData<D>
-  where
-    D: Serialize + Copy + Clone,
-  {
-    // TODO: This design is just horribly wrong.
-    // It is true that declared length of Parameter in RTPS
-    // must have length aligned to multiple of 4, and contents tail
-    // padded to match declared length.
-    // But now nothing ensures that declared length given here
-    // matches the serialized length of "qos_param".
-    pub fn new(parameter_id: ParameterId, qosparam: D) -> Self {
-      match parameter_id {
-        ParameterId::PID_DURABILITY => Self {
-          parameter_id,
-          parameter_length: 4,
-          qos_param: qosparam,
-        },
-        ParameterId::PID_DEADLINE
-        | ParameterId::PID_LATENCY_BUDGET
-        | ParameterId::PID_TIME_BASED_FILTER
-        | ParameterId::PID_PRESENTATION
-        | ParameterId::PID_LIFESPAN
-        | ParameterId::PID_HISTORY => Self {
-          parameter_id,
-          parameter_length: 8,
-          qos_param: qosparam,
-        },
-        ParameterId::PID_LIVELINESS
-        | ParameterId::PID_RELIABILITY
-        | ParameterId::PID_RESOURCE_LIMITS => Self {
-          parameter_id,
-          parameter_length: 12,
-          qos_param: qosparam,
-        },
-        _ => Self {
-          parameter_id,
-          parameter_length: 4,
-          qos_param: qosparam,
-        },
-      }
-    }
-  }
-}
-=======
 } // mod policy
->>>>>>> 765258fe
 
 // Utility for parsing RTPS inlineQoS parameters
 // TODO: This does not need to be a struct, since is has no contents.

use std::{
  marker::PhantomData,
  sync::{Arc, RwLock},
  time::Duration,
};

<<<<<<< HEAD
use mio::{Poll, Events, Token, Ready, PollOpt, Evented};
use mio_extras::channel::{self as mio_channel, Receiver, SendError,};

=======
use mio::{Evented, Events, Poll, PollOpt, Ready, Token};
use mio_extras::channel::{self as mio_channel, Receiver, SendError};
>>>>>>> 743d02ed
use serde::Serialize;
#[allow(unused_imports)]
<<<<<<< HEAD
use log::{error,warn,debug,trace,info};

use crate::{
  discovery::discovery::DiscoveryCommand, serialization::CDRSerializerAdapter,
  dds::qos::policy::Liveliness, structure::time::Timestamp,
};
use crate::structure::entity::{RTPSEntity};
use crate::structure::{
  dds_cache::DDSCache,
  guid::{GUID, EntityId},
  topic_kind::TopicKind,
  cache_change::ChangeKind,
};

use crate::dds::pubsub::Publisher;
use crate::dds::topic::Topic;
use crate::log_and_err_precondition_not_met;
use crate::log_and_err_internal;

use crate::dds::values::result::{ Result, Error, };
use crate::dds::statusevents::*;
use crate::dds::traits::dds_entity::DDSEntity;
use crate::dds::traits::key::*;
use crate::dds::traits::TopicDescription;
use crate::dds::helpers::*;

use crate::dds::qos::{
  HasQoSPolicy, QosPolicies,
  policy::{Reliability},
};
use crate::dds::traits::serde_adapters::with_key::SerializerAdapter;
//use crate::dds::traits::serde_adapters::no_key::SerializerAdapter 
//  as no_key_SerializerAdapter; // needs to be visible only, no direct use
 
use crate::messages::submessages::submessage_elements::serialized_payload::SerializedPayload;

use crate::{discovery::data_types::topic_data::SubscriptionBuiltinTopicData, dds::ddsdata::DDSData};
use super::super::{datasample_cache::DataSampleCache, writer::WriterCommand, };
=======
use log::{debug, error, info, trace, warn};

use crate::{
  dds::{
    ddsdata::DDSData,
    helpers::*,
    pubsub::Publisher,
    qos::{
      policy::{Liveliness, Reliability},
      HasQoSPolicy, QosPolicies,
    },
    statusevents::*,
    topic::Topic,
    traits::{
      dds_entity::DDSEntity, key::*, serde_adapters::with_key::SerializerAdapter, TopicDescription,
    },
    values::result::{Error, Result},
  },
  discovery::{data_types::topic_data::SubscriptionBuiltinTopicData, discovery::DiscoveryCommand},
  log_and_err_internal, log_and_err_precondition_not_met,
  serialization::CDRSerializerAdapter,
  structure::{
    cache_change::ChangeKind,
    dds_cache::DDSCache,
    entity::RTPSEntity,
    guid::{EntityId, GUID},
    time::Timestamp,
    topic_kind::TopicKind,
  },
};
//use crate::dds::traits::serde_adapters::no_key::SerializerAdapter
//  as no_key_SerializerAdapter; // needs to be visible only, no direct use
use crate::messages::submessages::submessage_elements::serialized_payload::SerializedPayload;
use super::super::{datasample_cache::DataSampleCache, writer::WriterCommand};
>>>>>>> 743d02ed

/// Simplified type for CDR encoding
pub type DataWriterCdr<D> = DataWriter<D,CDRSerializerAdapter<D>>;

/// DDS DataWriter for keyed topics
///
/// # Examples
///
/// ```
/// use serde::{Serialize, Deserialize};
/// use rustdds::dds::DomainParticipant;
/// use rustdds::dds::qos::QosPolicyBuilder;
/// use rustdds::dds::data_types::TopicKind;
/// use rustdds::dds::With_Key_DataWriter as DataWriter;
/// use rustdds::dds::traits::Keyed;
/// use rustdds::serialization::CDRSerializerAdapter;
///
/// let domain_participant = DomainParticipant::new(0).unwrap();
/// let qos = QosPolicyBuilder::new().build();
/// let publisher = domain_participant.create_publisher(&qos).unwrap();
///
/// #[derive(Serialize, Deserialize)]
/// struct SomeType { a: i32 }
/// impl Keyed for SomeType {
///   type K = i32;
///
///   fn get_key(&self) -> Self::K {
///     self.a
///   }
/// }
///
/// // WithKey is important
/// let topic = domain_participant.create_topic("some_topic".to_string(), "SomeType".to_string(), &qos, TopicKind::WithKey).unwrap();
/// let data_writer = publisher.create_datawriter::<SomeType, CDRSerializerAdapter<_>>(topic, None);
/// ```
pub struct DataWriter<D: Keyed + Serialize, SA: SerializerAdapter<D> = CDRSerializerAdapter<D>>
{
  my_publisher: Publisher,
  my_topic: Topic,
  qos_policy: QosPolicies,
  my_guid: GUID,
  cc_upload: mio_channel::SyncSender<WriterCommand>,
  discovery_command: mio_channel::SyncSender<DiscoveryCommand>,
  dds_cache: Arc<RwLock<DDSCache>>,
  datasample_cache: DataSampleCache<D>,
  phantom: PhantomData<SA>,
  status_receiver: StatusReceiver<DataWriterStatus>,
}

impl<D, SA> Drop for DataWriter<D, SA>
where
  D: Keyed + Serialize,
  SA: SerializerAdapter<D>,
{
  fn drop(&mut self) {
    match self
      .discovery_command
      .send(DiscoveryCommand::RemoveLocalWriter {
        guid: self.get_guid(),
      }) {
      Ok(_) => {}

      // This is fairly normal at shutdown, as the other end is down already.
      Err(SendError::Disconnected(_cmd)) => debug!(
        "Failed to send REMOVE_LOCAL_WRITER DiscoveryCommand: Disconnected." ),
      // other errors must be taken more seriously
      Err(e) => 
        error!("Failed to send REMOVE_LOCAL_WRITER DiscoveryCommand. {:?}",e ),
    }
  }
}

impl<D, SA> DataWriter<D, SA>
where
  D: Keyed + Serialize,
  <D as Keyed>::K: Key,
  SA: SerializerAdapter<D>,
{
  pub(crate) fn new(
    publisher: Publisher,
    topic: Topic,
    guid: Option<GUID>,
    cc_upload: mio_channel::SyncSender<WriterCommand>,
    discovery_command: mio_channel::SyncSender<DiscoveryCommand>,
    dds_cache: Arc<RwLock<DDSCache>>,
    status_receiver_rec: Receiver<DataWriterStatus>,
  ) -> Result<DataWriter<D, SA>> {
    let entity_id = match guid {
      Some(g) => g.entity_id,
      None => EntityId::ENTITYID_UNKNOWN,
    };

    let dp = match publisher.get_participant() {
      Some(dp) => dp,
      None => return 
        log_and_err_precondition_not_met!("Cannot create new DataWriter, DomainParticipant doesn't exist.") ,
    };

    let my_guid = GUID::new_with_prefix_and_id(dp.get_guid_prefix(), entity_id );

    match dds_cache.write() {
      Ok(mut cache) => cache.add_new_topic(
        topic.get_name(),
        TopicKind::NoKey,
        topic.get_type(),
      ),
      Err(e) => panic!("DDSCache is poisoned. {:?}", e),
    };

    if let Some(lv) = topic.get_qos().liveliness { match lv {
      Liveliness::Automatic { lease_duration: _ } => (),
      Liveliness::ManualByParticipant { lease_duration: _ } => {
        match discovery_command.send(DiscoveryCommand::ManualAssertLiveliness) {
          Ok(_) => (),
          Err(e) => {
            error!("Failed to send DiscoveryCommand - Refresh. {:?}", e);
          }
        }
      }
      Liveliness::ManualByTopic { lease_duration: _ } => (),
    } };
    let qos = topic.get_qos();
    Ok(DataWriter {
      my_publisher: publisher,
      my_topic: topic,
      qos_policy: qos.clone(),
      my_guid,
      cc_upload,
      discovery_command,
      dds_cache,
      datasample_cache: DataSampleCache::new(qos),
      phantom: PhantomData,
      status_receiver: StatusReceiver::new(status_receiver_rec),
    })
  }

  // This one function provides both get_matched_subscrptions and
  // get_matched_subscription_data TODO: Maybe we could return references to the
  // subscription data to avoid copying? But then what if the result set changes
  // while the application processes it?

  /// Manually refreshes liveliness if QoS allows it
  ///
  /// # Examples
  ///
  /// ```
  /// # use serde::{Serialize, Deserialize};
  /// # use rustdds::dds::DomainParticipant;
  /// # use rustdds::dds::qos::QosPolicyBuilder;
  /// # use rustdds::dds::data_types::TopicKind;
  /// # use rustdds::dds::With_Key_DataWriter as DataWriter;
  /// # use rustdds::dds::traits::Keyed;
  /// # use rustdds::serialization::CDRSerializerAdapter;
  /// #
  /// let domain_participant = DomainParticipant::new(0).unwrap();
  /// let qos = QosPolicyBuilder::new().build();
  /// let publisher = domain_participant.create_publisher(&qos).unwrap();
  ///
  /// #[derive(Serialize, Deserialize)]
  /// struct SomeType { a: i32 }
  /// impl Keyed for SomeType {
  ///   type K = i32;
  ///
  ///   fn get_key(&self) -> Self::K {
  ///     self.a
  ///   }
  /// }
  ///
  /// // WithKey is important
  /// let topic = domain_participant.create_topic("some_topic".to_string(), "SomeType".to_string(), &qos, TopicKind::WithKey).unwrap();
  /// let data_writer = publisher.create_datawriter::<SomeType, CDRSerializerAdapter<_>>(topic, None).unwrap();
  ///
  /// data_writer.refresh_manual_liveliness();
  /// ```

  // TODO: What is this function? To what part of DDS spec does it correspond to?
  pub fn refresh_manual_liveliness(&self) {
    if let Some(lv) = self.get_qos().liveliness { match lv {
      Liveliness::Automatic { lease_duration: _ } => (),
      Liveliness::ManualByParticipant { lease_duration: _ } => {
        match self
          .discovery_command
          .send(DiscoveryCommand::ManualAssertLiveliness)
        {
          Ok(_) => (),
          Err(e) => {
            error!("Failed to send DiscoveryCommand - Refresh. {:?}", e);
          }
        }
      }
      Liveliness::ManualByTopic { lease_duration: _ } => (),
    } };
  }

  /// Writes single data instance to a topic.
  ///
  /// # Examples
  ///
  /// ```
  /// # use serde::{Serialize, Deserialize};
  /// # use rustdds::dds::DomainParticipant;
  /// # use rustdds::dds::qos::QosPolicyBuilder;
  /// # use rustdds::dds::data_types::TopicKind;
  /// # use rustdds::dds::With_Key_DataWriter as DataWriter;
  /// # use rustdds::dds::traits::Keyed;
  /// # use rustdds::serialization::CDRSerializerAdapter;
  /// #
  /// let domain_participant = DomainParticipant::new(0).unwrap();
  /// let qos = QosPolicyBuilder::new().build();
  /// let publisher = domain_participant.create_publisher(&qos).unwrap();
  ///
  /// #[derive(Serialize, Deserialize)]
  /// struct SomeType { a: i32 }
  /// impl Keyed for SomeType {
  ///   type K = i32;
  ///
  ///   fn get_key(&self) -> Self::K {
  ///     self.a
  ///   }
  /// }
  ///
  /// // WithKey is important
  /// let topic = domain_participant.create_topic("some_topic".to_string(), "SomeType".to_string(), &qos, TopicKind::WithKey).unwrap();
  /// let data_writer = publisher.create_datawriter::<SomeType, CDRSerializerAdapter<_>>(topic, None).unwrap();
  ///
  /// let some_data = SomeType { a: 1 };
  /// data_writer.write(some_data, None).unwrap();
  /// ```
  pub fn write(&self, data: D, source_timestamp: Option<Timestamp>) -> Result<()> {

    let send_buffer = SA::to_bytes( &data )?; // serialize

    let ddsdata = DDSData::new( SerializedPayload::new_from_bytes( SA::output_encoding() , send_buffer) );
    let writer_command = WriterCommand::DDSData { data: ddsdata , source_timestamp };

    let timeout =
      match self.get_qos().reliability() {
        Some(Reliability::Reliable { max_blocking_time }) => Some(max_blocking_time),
        _ => None,
      };

    match try_send_timeout(&self.cc_upload, writer_command, timeout)
    {
      Ok(_) => {
        self.refresh_manual_liveliness();
        Ok(())
      }
      Err(e) => {
        warn!("Failed to write new data: topic={:?}  reason={:?}  timeout={:?}", 
             self.my_topic.get_name(), e, timeout, );
        Err(Error::OutOfResources)
      }
    }
  }

<<<<<<< HEAD
  /// This operation blocks the calling thread until either all data written by the 
  /// reliable DataWriter entities is acknowledged by all
  /// matched reliable DataReader entities, or else the duration specified by the 
  /// `max_wait` parameter elapses, whichever happens first.
=======
  /// This operation blocks the calling thread until either all data written by
  /// the reliable DataWriter entities is acknowledged by all
  /// matched reliable DataReader entities, or else the duration specified by
  /// the `max_wait` parameter elapses, whichever happens first.
>>>>>>> 743d02ed
  ///
  /// See DDS Spec 1.4 Section 2.2.2.4.1.12 wait_for_acknowledgments.
  ///
  /// If this DataWriter is not set to Realiable, or there are no matched
  /// DataReaders with Realibale QoS, the call succeeds imediately.
  ///
  /// Return values
  /// * `Ok(true)` - all acknowledged 
  /// * `Ok(false)`- timed out waiting for acknowledgments
  /// * `Err(_)` - something went wrong 
  ///
  /// # Examples
  ///
  /// ```
  /// # use serde::{Serialize, Deserialize};
  /// # use rustdds::dds::DomainParticipant;
  /// # use rustdds::dds::qos::QosPolicyBuilder;
  /// # use rustdds::dds::data_types::TopicKind;
  /// # use rustdds::dds::With_Key_DataWriter as DataWriter;
  /// # use rustdds::dds::traits::Keyed;
  /// # use rustdds::serialization::CDRSerializerAdapter;
  /// #
  /// let domain_participant = DomainParticipant::new(0).unwrap();
  /// let qos = QosPolicyBuilder::new().build();
  /// let publisher = domain_participant.create_publisher(&qos).unwrap();
  ///
  /// #[derive(Serialize, Deserialize)]
  /// struct SomeType { a: i32 }
  /// impl Keyed for SomeType {
  ///   type K = i32;
  ///
  ///   fn get_key(&self) -> Self::K {
  ///     self.a
  ///   }
  /// }
  ///
  /// // WithKey is important
  /// let topic = domain_participant.create_topic("some_topic".to_string(), "SomeType".to_string(), &qos, TopicKind::WithKey).unwrap();
  /// let data_writer = publisher.create_datawriter::<SomeType, CDRSerializerAdapter<_>>(topic, None).unwrap();
  ///
  /// let some_data = SomeType { a: 1 };
  /// data_writer.write(some_data, None).unwrap();
  /// data_writer.wait_for_acknowledgments(std::time::Duration::from_millis(100));
  /// ```
  pub fn wait_for_acknowledgments(&self, max_wait: Duration) -> Result<bool> {
    match &self.qos_policy.reliability {
      None => Ok(true),
      Some(Reliability::BestEffort) => Ok(true),
      Some(Reliability::Reliable { .. }) => {
        let (acked_sender,acked_receiver) = mio_channel::sync_channel::<()>(1);
        let poll = Poll::new()?;
        poll.register(&acked_receiver, Token(0), Ready::readable(), PollOpt::edge() )?;
        self.cc_upload.try_send(
          WriterCommand::WaitForAcknowledgments { all_acked: acked_sender })?;
        let mut events = Events::with_capacity(1);
        poll.poll(&mut events, Some(max_wait) )?;
        if let Some( _event ) = events.iter().next() {
          let _ = acked_receiver.try_recv()
            .or_else(|_e| log_and_err_internal!(
              "wait_for_acknowledgments - Spurious poll event?"));
          // got reply
          Ok(true)
        } else {
          // no token, so presumably timed out
          Ok(false)
        }
      }
    } // match
  }
  /*
  /// Gets mio Receiver for all status changes
  ///
  /// # Examples
  ///
  /// ```
  /// # use serde::{Serialize, Deserialize};
  /// # use rustdds::dds::DomainParticipant;
  /// # use rustdds::dds::qos::QosPolicyBuilder;
  /// # use rustdds::dds::data_types::TopicKind;
  /// # use rustdds::dds::With_Key_DataWriter as DataWriter;
  /// # use rustdds::dds::traits::Keyed;
  /// # use rustdds::serialization::CDRSerializerAdapter;
  /// #
  /// let domain_participant = DomainParticipant::new(0).unwrap();
  /// let qos = QosPolicyBuilder::new().build();
  /// let publisher = domain_participant.create_publisher(&qos).unwrap();
  ///
  /// #[derive(Serialize, Deserialize)]
  /// struct SomeType { a: i32 }
  /// impl Keyed for SomeType {
  ///   type K = i32;
  ///
  ///   fn get_key(&self) -> Self::K {
  ///     self.a
  ///   }
  /// }
  ///
  /// // WithKey is important
  /// let topic = domain_participant.create_topic("some_topic".to_string(), "SomeType".to_string(), &qos, TopicKind::WithKey).unwrap();
  /// let data_writer = publisher.create_datawriter::<SomeType, CDRSerializerAdapter<_>>(topic, None).unwrap();
  ///
  /// // Some status has changed
  ///
  /// while let Ok(sc) = data_writer.get_status_listener().try_recv() {
  ///   // do something
  /// }
  /// ```
  pub fn get_status_listener(&self) -> &Receiver<StatusChange> {
    match self
      .cc_upload
      .try_send(WriterCommand::ResetOfferedDeadlineMissedStatus {
        writer_guid: self.get_guid(),
      }) {
      Ok(_) => (),
      Err(e) => error!("Unable to send ResetOfferedDeadlineMissedStatus. {:?}", e),
    };
    &self.status_receiver
  }

  /// Unimplemented. <b>Do not use</b>.
  ///
  /// # Examples
  ///
  /// ```no_run
  // TODO: enable when functional
  /// # use serde::{Serialize, Deserialize};
  /// # use rustdds::dds::DomainParticipant;
  /// # use rustdds::dds::qos::QosPolicyBuilder;
  /// # use rustdds::dds::data_types::TopicKind;
  /// # use rustdds::dds::With_Key_DataWriter as DataWriter;
  /// # use rustdds::dds::traits::Keyed;
  /// # use rustdds::serialization::CDRSerializerAdapter;
  /// #
  /// let domain_participant = DomainParticipant::new(0).unwrap();
  /// let qos = QosPolicyBuilder::new().build();
  /// let publisher = domain_participant.create_publisher(&qos).unwrap();
  ///
  /// #[derive(Serialize, Deserialize)]
  /// struct SomeType { a: i32 }
  /// impl Keyed for SomeType {
  ///   type K = i32;
  ///
  ///   fn get_key(&self) -> Self::K {
  ///     self.a
  ///   }
  /// }
  ///
  /// // WithKey is important
  /// let topic = domain_participant.create_topic("some_topic".to_string(), "SomeType".to_string(), &qos, TopicKind::WithKey).unwrap();
  /// let data_writer = publisher.create_datawriter::<SomeType, CDRSerializerAdapter<_>>(topic, None).unwrap();
  ///
  /// // Liveliness lost status has changed
  ///
  /// if let Ok(lls) = data_writer.get_liveliness_lost_status() {
  ///   // do something
  /// }
  /// ```
  pub fn get_liveliness_lost_status(&self) -> Result<LivelinessLostStatus> {
    todo!()
  }

  /// Should get latest offered deadline missed status. <b>Do not use yet</b> use `get_status_lister` instead for the moment.
  ///
  /// # Examples
  ///
  /// ```
  /// # use serde::{Serialize, Deserialize};
  /// # use rustdds::dds::DomainParticipant;
  /// # use rustdds::dds::qos::QosPolicyBuilder;
  /// # use rustdds::dds::data_types::TopicKind;
  /// # use rustdds::dds::With_Key_DataWriter as DataWriter;
  /// # use rustdds::dds::traits::Keyed;
  /// # use rustdds::serialization::CDRSerializerAdapter;
  /// #
  /// let domain_participant = DomainParticipant::new(0).unwrap();
  /// let qos = QosPolicyBuilder::new().build();
  /// let publisher = domain_participant.create_publisher(&qos).unwrap();
  ///
  /// #[derive(Serialize, Deserialize)]
  /// struct SomeType { a: i32 }
  /// impl Keyed for SomeType {
  ///   type K = i32;
  ///
  ///   fn get_key(&self) -> Self::K {
  ///     self.a
  ///   }
  /// }
  ///
  /// // WithKey is important
  /// let topic = domain_participant.create_topic("some_topic".to_string(), "SomeType".to_string(), &qos, TopicKind::WithKey).unwrap();
  /// let data_writer = publisher.create_datawriter::<SomeType, CDRSerializerAdapter<_>>(topic, None).unwrap();
  ///
  /// // Deadline missed status has changed
  ///
  /// if let Ok(odms) = data_writer.get_offered_deadline_missed_status() {
  ///   // do something
  /// }
  /// ```
  pub fn get_offered_deadline_missed_status(&self) -> Result<OfferedDeadlineMissedStatus> {
    let mut fstatus = OfferedDeadlineMissedStatus::new();
    while let Ok(status) = self.status_receiver.try_recv() {
      match status {
        StatusChange::OfferedDeadlineMissedStatus(status) => fstatus = status,
        // TODO: possibly save old statuses
        _ => (),
      }
    }

    match self
      .cc_upload
      .try_send(WriterCommand::ResetOfferedDeadlineMissedStatus {
        writer_guid: self.get_guid(),
      }) {
      Ok(_) => (),
      Err(e) => error!("Unable to send ResetOfferedDeadlineMissedStatus. {:?}", e),
    };

    Ok(fstatus)
  }

  /// Unimplemented. <b>Do not use</b>.
  ///
  /// # Examples
  ///
  /// ```no_run
  // TODO: enable when functional
  /// # use serde::{Serialize, Deserialize};
  /// # use rustdds::dds::DomainParticipant;
  /// # use rustdds::dds::qos::QosPolicyBuilder;
  /// # use rustdds::dds::data_types::TopicKind;
  /// # use rustdds::dds::With_Key_DataWriter as DataWriter;
  /// # use rustdds::dds::traits::Keyed;
  /// # use rustdds::serialization::CDRSerializerAdapter;
  /// #
  /// let domain_participant = DomainParticipant::new(0).unwrap();
  /// let qos = QosPolicyBuilder::new().build();
  /// let publisher = domain_participant.create_publisher(&qos).unwrap();
  ///
  /// #[derive(Serialize, Deserialize)]
  /// struct SomeType { a: i32 }
  /// impl Keyed for SomeType {
  ///   type K = i32;
  ///
  ///   fn get_key(&self) -> Self::K {
  ///     self.a
  ///   }
  /// }
  ///
  /// // WithKey is important
  /// let topic = domain_participant.create_topic("some_topic".to_string(), "SomeType".to_string(), &qos, TopicKind::WithKey).unwrap();
  /// let data_writer = publisher.create_datawriter::<SomeType, CDRSerializerAdapter<_>>(topic, None).unwrap();
  ///
  /// // Liveliness lost status has changed
  ///
  /// if let Ok(oiqs) = data_writer.get_offered_incompatible_qos_status() {
  ///   // do something
  /// }
  /// ```
  pub fn get_offered_incompatible_qos_status(&self) -> Result<OfferedIncompatibleQosStatus> {
    todo!()
  }

  /// Unimplemented. <b>Do not use</b>.
  ///
  /// # Examples
  ///
  /// ```no_run
  // TODO: enable when functional
  /// # use serde::{Serialize, Deserialize};
  /// # use rustdds::dds::DomainParticipant;
  /// # use rustdds::dds::qos::QosPolicyBuilder;
  /// # use rustdds::dds::data_types::TopicKind;
  /// # use rustdds::dds::With_Key_DataWriter as DataWriter;
  /// # use rustdds::dds::traits::Keyed;
  /// # use rustdds::serialization::CDRSerializerAdapter;
  /// #
  /// let domain_participant = DomainParticipant::new(0).unwrap();
  /// let qos = QosPolicyBuilder::new().build();
  /// let publisher = domain_participant.create_publisher(&qos).unwrap();
  ///
  /// #[derive(Serialize, Deserialize)]
  /// struct SomeType { a: i32 }
  /// impl Keyed for SomeType {
  ///   type K = i32;
  ///
  ///   fn get_key(&self) -> Self::K {
  ///     self.a
  ///   }
  /// }
  ///
  /// // WithKey is important
  /// let topic = domain_participant.create_topic("some_topic".to_string(), "SomeType".to_string(), &qos, TopicKind::WithKey).unwrap();
  /// let data_writer = publisher.create_datawriter::<SomeType, CDRSerializerAdapter<_>>(topic, None).unwrap();
  ///
  /// // Liveliness lost status has changed
  ///
  /// if let Ok(pms) = data_writer.get_publication_matched_status() {
  ///   // do something
  /// }
  /// ```
  pub fn get_publication_matched_status(&self) -> Result<PublicationMatchedStatus> {
    todo!()
  }
  
  */

  /// Topic assigned to this DataWriter
  ///
  /// # Examples
  ///
  /// ```
  /// # use serde::{Serialize, Deserialize};
  /// # use rustdds::dds::DomainParticipant;
  /// # use rustdds::dds::qos::QosPolicyBuilder;
  /// # use rustdds::dds::data_types::TopicKind;
  /// # use rustdds::dds::With_Key_DataWriter as DataWriter;
  /// # use rustdds::dds::traits::Keyed;
  /// # use rustdds::serialization::CDRSerializerAdapter;
  /// #
  /// let domain_participant = DomainParticipant::new(0).unwrap();
  /// let qos = QosPolicyBuilder::new().build();
  /// let publisher = domain_participant.create_publisher(&qos).unwrap();
  ///
  /// #[derive(Serialize, Deserialize)]
  /// struct SomeType { a: i32 }
  /// impl Keyed for SomeType {
  ///   type K = i32;
  ///
  ///   fn get_key(&self) -> Self::K {
  ///     self.a
  ///   }
  /// }
  ///
  /// // WithKey is important
  /// let topic = domain_participant.create_topic("some_topic".to_string(), "SomeType".to_string(), &qos, TopicKind::WithKey).unwrap();
  /// let data_writer = publisher.create_datawriter::<SomeType, CDRSerializerAdapter<_>>(topic.clone(), None).unwrap();
  ///
  /// assert_eq!(data_writer.get_topic(), &topic);
  /// ```
  pub fn get_topic(&self) -> &Topic {
    &self.my_topic
  }

  /// Publisher assigned to this DataWriter
  ///
  /// # Examples
  ///
  /// ```
  /// # use serde::{Serialize, Deserialize};
  /// # use rustdds::dds::DomainParticipant;
  /// # use rustdds::dds::qos::QosPolicyBuilder;
  /// # use rustdds::dds::data_types::TopicKind;
  /// # use rustdds::dds::With_Key_DataWriter as DataWriter;
  /// # use rustdds::dds::traits::Keyed;
  /// # use rustdds::serialization::CDRSerializerAdapter;
  /// #
  /// let domain_participant = DomainParticipant::new(0).unwrap();
  /// let qos = QosPolicyBuilder::new().build();
  /// let publisher = domain_participant.create_publisher(&qos).unwrap();
  ///
  /// #[derive(Serialize, Deserialize)]
  /// struct SomeType { a: i32 }
  /// impl Keyed for SomeType {
  ///   type K = i32;
  ///
  ///   fn get_key(&self) -> Self::K {
  ///     self.a
  ///   }
  /// }
  ///
  /// // WithKey is important
  /// let topic = domain_participant.create_topic("some_topic".to_string(), "SomeType".to_string(), &qos, TopicKind::WithKey).unwrap();
  /// let data_writer = publisher.create_datawriter::<SomeType, CDRSerializerAdapter<_>>(topic, None).unwrap();
  ///
  /// assert_eq!(data_writer.get_publisher(), &publisher);
  pub fn get_publisher(&self) -> &Publisher {
    &self.my_publisher
  }

  /// Manually asserts liveliness (use this instead of refresh) according to QoS
  ///
  /// # Examples
  ///
  /// ```
  /// # use serde::{Serialize, Deserialize};
  /// # use rustdds::dds::DomainParticipant;
  /// # use rustdds::dds::qos::QosPolicyBuilder;
  /// # use rustdds::dds::data_types::TopicKind;
  /// # use rustdds::dds::With_Key_DataWriter as DataWriter;
  /// # use rustdds::dds::traits::Keyed;
  /// # use rustdds::serialization::CDRSerializerAdapter;
  /// #
  /// let domain_participant = DomainParticipant::new(0).unwrap();
  /// let qos = QosPolicyBuilder::new().build();
  /// let publisher = domain_participant.create_publisher(&qos).unwrap();
  ///
  /// #[derive(Serialize, Deserialize)]
  /// struct SomeType { a: i32 }
  /// impl Keyed for SomeType {
  ///   type K = i32;
  ///
  ///   fn get_key(&self) -> Self::K {
  ///     self.a
  ///   }
  /// }
  ///
  /// // WithKey is important
  /// let topic = domain_participant.create_topic("some_topic".to_string(), "SomeType".to_string(), &qos, TopicKind::WithKey).unwrap();
  /// let data_writer = publisher.create_datawriter::<SomeType, CDRSerializerAdapter<_>>(topic, None).unwrap();
  ///
  /// data_writer.assert_liveliness().unwrap();
  /// ```

  // TODO: This cannot really fail, so could change type to () (alternatively,
  // make send error visible) TODO: Better make send failure visible, so
  // application can see if Discovery has failed.
  pub fn assert_liveliness(&self) -> Result<()> {
    self.refresh_manual_liveliness();

    match self.get_qos().liveliness {
      Some(Liveliness::ManualByTopic { lease_duration: _ }) => {
        self.discovery_command
          .send(DiscoveryCommand::AssertTopicLiveliness {
            writer_guid: self.get_guid(),
            manual_assertion: true, // by definition of this function
            })
          .unwrap_or_else( |e| error!("assert_liveness - Failed to send DiscoveryCommand. {:?}", e))
        }
      _other => (),
    }
    Ok(())
  }

  /// Unimplemented. <b>Do not use</b>.
  ///
  /// # Examples
  ///
  /// ```no_run
  // TODO: enable when available
  /// # use serde::{Serialize, Deserialize};
  /// # use rustdds::dds::DomainParticipant;
  /// # use rustdds::dds::qos::QosPolicyBuilder;
  /// # use rustdds::dds::data_types::TopicKind;
  /// # use rustdds::dds::With_Key_DataWriter as DataWriter;
  /// # use rustdds::dds::traits::Keyed;
  /// # use rustdds::serialization::CDRSerializerAdapter;
  /// #
  /// let domain_participant = DomainParticipant::new(0).unwrap();
  /// let qos = QosPolicyBuilder::new().build();
  /// let publisher = domain_participant.create_publisher(&qos).unwrap();
  ///
  /// #[derive(Serialize, Deserialize)]
  /// struct SomeType { a: i32 }
  /// impl Keyed for SomeType {
  ///   type K = i32;
  ///
  ///   fn get_key(&self) -> Self::K {
  ///     self.a
  ///   }
  /// }
  ///
  /// // WithKey is important
<<<<<<< HEAD
  /// let topic = domain_participant.create_topic("some_topic".to_string(), "SomeType".to_string(), &qos, TopicKind::WithKey).unwrap();
  /// let data_writer = publisher.create_datawriter::<SomeType, CDRSerializerAdapter<_>>(topic, None).unwrap();
=======
  /// let topic = domain_participant.create_topic("some_topic", "SomeType",
  /// &qos, TopicKind::WithKey).unwrap(); let data_writer =
  /// publisher.create_datawriter::<SomeType, CDRSerializerAdapter<_>>(topic,
  /// None).unwrap();
>>>>>>> 743d02ed
  ///
  /// for sub in data_writer.get_matched_subscriptions().iter() {
  ///   // do something
  /// }
  pub fn get_matched_subscriptions(&self) -> Vec<SubscriptionBuiltinTopicData> {
    todo!()
  }

  /// Disposes data instance with specified key
  ///
  /// # Arguments
  ///
  /// * `key` - Key of the instance
  /// * `source_timestamp` - DDS source timestamp (None uses now as time as
  ///   specified in DDS spec)
  ///
  /// # Examples
  ///
  /// ```
  /// # use serde::{Serialize, Deserialize};
  /// # use rustdds::dds::DomainParticipant;
  /// # use rustdds::dds::qos::QosPolicyBuilder;
  /// # use rustdds::dds::data_types::TopicKind;
  /// # use rustdds::dds::With_Key_DataWriter as DataWriter;
  /// # use rustdds::dds::traits::Keyed;
  /// # use rustdds::serialization::CDRSerializerAdapter;
  /// #
  /// let domain_participant = DomainParticipant::new(0).unwrap();
  /// let qos = QosPolicyBuilder::new().build();
  /// let publisher = domain_participant.create_publisher(&qos).unwrap();
  ///
  /// #[derive(Serialize, Deserialize)]
  /// struct SomeType { a: i32, val: usize }
  /// impl Keyed for SomeType {
  ///   type K = i32;
  ///
  ///   fn get_key(&self) -> Self::K {
  ///     self.a
  ///   }
  /// }
  ///
  /// // WithKey is important
  /// let topic = domain_participant.create_topic("some_topic".to_string(), "SomeType".to_string(), &qos, TopicKind::WithKey).unwrap();
  /// let data_writer = publisher.create_datawriter::<SomeType, CDRSerializerAdapter<_>>(topic, None).unwrap();
  ///
  /// let some_data_1_1 = SomeType { a: 1, val: 3};
  /// let some_data_1_2 = SomeType { a: 1, val: 4};
  /// // different key
  /// let some_data_2_1 = SomeType { a: 2, val: 5};
  /// let some_data_2_2 = SomeType { a: 2, val: 6};
  ///
  /// data_writer.write(some_data_1_1, None).unwrap();
  /// data_writer.write(some_data_1_2, None).unwrap();
  /// data_writer.write(some_data_2_1, None).unwrap();
  /// data_writer.write(some_data_2_2, None).unwrap();
  ///
  /// // disposes both some_data_1_1 and some_data_1_2. They are no longer offered by this writer to this topic.
  /// data_writer.dispose(1, None).unwrap();
  /// ```
  pub fn dispose(&self, key: <D as Keyed>::K, source_timestamp: Option<Timestamp>) -> Result<()> {

    let send_buffer = SA::key_to_bytes( &key  )?; // serialize key

    let ddsdata = DDSData::new_disposed_by_key( 
      ChangeKind::NotAliveDisposed,
      SerializedPayload::new_from_bytes( SA::output_encoding() , send_buffer) 
    );
    self.cc_upload
      .send(WriterCommand::DDSData { data: ddsdata , source_timestamp })
      .or_else(|huh| 
        log_and_err_internal!("Cannot send dispose command: {:?}", huh))?;

    self.refresh_manual_liveliness();
    Ok(())
  }
}

impl <D,SA> StatusEvented<DataWriterStatus> for DataWriter<D,SA>
where
  D: Keyed + Serialize,
  SA: SerializerAdapter<D>,
{
  fn as_status_evented(&mut self) -> &dyn Evented {
    self.status_receiver.as_status_evented()
  }

  fn try_recv_status(&self) -> Option<DataWriterStatus> {
    self.status_receiver.try_recv_status()
  }  
}

impl<D, SA> RTPSEntity for DataWriter<D, SA>
where
  D: Keyed + Serialize,
  SA: SerializerAdapter<D>,
{
  fn get_guid(&self) -> GUID {
    self.my_guid
  }
}

impl<D, SA> HasQoSPolicy for DataWriter<D, SA>
where
  D: Keyed + Serialize,
  SA: SerializerAdapter<D>,
{
  // fn set_qos(&mut self, policy: &QosPolicies) -> Result<()> {
  //   // TODO: check liveliness of qos_policy
  //   self.qos_policy = policy.clone();
  //   Ok(())
  // }

  fn get_qos(&self) -> QosPolicies {
    self.qos_policy.clone()
  }
}

impl<D, SA> DDSEntity for DataWriter<D, SA>
where
  D: Keyed + Serialize,
  SA: SerializerAdapter<D>,
{
}

#[cfg(test)]
mod tests {
  use std::thread;

  use byteorder::LittleEndian;
  use log::info;

  use super::*;
  use crate::{
    dds::{participant::DomainParticipant, traits::key::Keyed},
    serialization::cdr_serializer::CDRSerializerAdapter,
    test::random_data::*,
  };

  #[test]
  fn dw_write_test() {
    let domain_participant = DomainParticipant::new(0).expect("Publisher creation failed!");
    let qos = QosPolicies::qos_none();
    let _default_dw_qos = QosPolicies::qos_none();
    let publisher = domain_participant
      .create_publisher(&qos)
      .expect("Failed to create publisher");
    let topic = domain_participant
      .create_topic("Aasii".to_string(), "Huh?".to_string(), &qos, TopicKind::WithKey)
      .expect("Failed to create topic");

    let data_writer: DataWriter<RandomData, CDRSerializerAdapter<RandomData, LittleEndian>> =
      publisher
        .create_datawriter(topic, None)
        .expect("Failed to create datawriter");

    let mut data = RandomData {
      a: 4,
      b: "Fobar".to_string(),
    };

    data_writer
      .write(data.clone(), None)
      .expect("Unable to write data");

    data.a = 5;
    let timestamp = Timestamp::now();
    data_writer
      .write(data, Some(timestamp))
      .expect("Unable to write data with timestamp");

    // TODO: verify that data is sent/writtent correctly
    // TODO: write also with timestamp
  }

  #[test]
  fn dw_dispose_test() {
    let domain_participant = DomainParticipant::new(0).expect("Publisher creation failed!");
    let qos = QosPolicies::qos_none();
    let publisher = domain_participant
      .create_publisher(&qos)
      .expect("Failed to create publisher");
    let topic = domain_participant
      .create_topic("Aasii".to_string(), "Huh?".to_string(), &qos, TopicKind::WithKey)
      .expect("Failed to create topic");

    let data_writer: DataWriter<RandomData, CDRSerializerAdapter<RandomData, LittleEndian>> =
      publisher
        .create_datawriter(topic, None)
        .expect("Failed to create datawriter");

    let data = RandomData {
      a: 4,
      b: "Fobar".to_string(),
    };

    let key = &data.get_key().hash_key();
    info!("key: {:?}", key);

    data_writer
      .write(data.clone(), None)
      .expect("Unable to write data");

    thread::sleep(Duration::from_millis(100));
    data_writer
      .dispose(data.get_key(), None)
      .expect("Unable to dispose data");

    // TODO: verify that dispose is sent correctly
  }

  #[test]
  fn dw_wait_for_ack_test() {
    let domain_participant = DomainParticipant::new(0).expect("Participant creation failed!");
    let qos = QosPolicies::qos_none();
    let publisher = domain_participant
      .create_publisher(&qos)
      .expect("Failed to create publisher");
    let topic = domain_participant
      .create_topic("Aasii".to_string(), "Huh?".to_string(), &qos, TopicKind::WithKey)
      .expect("Failed to create topic");

    let data_writer: DataWriter<RandomData, CDRSerializerAdapter<RandomData, LittleEndian>> =
      publisher
        .create_datawriter(topic, None)
        .expect("Failed to create datawriter");

    let data = RandomData {
      a: 4,
      b: "Fobar".to_string(),
    };

    data_writer.write(data, None).expect("Unable to write data");

    let res = data_writer
      .wait_for_acknowledgments(Duration::from_secs(2))
      .unwrap();
    assert!(res) // we should get "true" immediately, because we have
                           // no Reliable QoS
  }
}<|MERGE_RESOLUTION|>--- conflicted
+++ resolved
@@ -4,17 +4,12 @@
   time::Duration,
 };
 
-<<<<<<< HEAD
 use mio::{Poll, Events, Token, Ready, PollOpt, Evented};
 use mio_extras::channel::{self as mio_channel, Receiver, SendError,};
 
-=======
-use mio::{Evented, Events, Poll, PollOpt, Ready, Token};
-use mio_extras::channel::{self as mio_channel, Receiver, SendError};
->>>>>>> 743d02ed
 use serde::Serialize;
+
 #[allow(unused_imports)]
-<<<<<<< HEAD
 use log::{error,warn,debug,trace,info};
 
 use crate::{
@@ -45,6 +40,7 @@
   HasQoSPolicy, QosPolicies,
   policy::{Reliability},
 };
+
 use crate::dds::traits::serde_adapters::with_key::SerializerAdapter;
 //use crate::dds::traits::serde_adapters::no_key::SerializerAdapter 
 //  as no_key_SerializerAdapter; // needs to be visible only, no direct use
@@ -53,42 +49,6 @@
 
 use crate::{discovery::data_types::topic_data::SubscriptionBuiltinTopicData, dds::ddsdata::DDSData};
 use super::super::{datasample_cache::DataSampleCache, writer::WriterCommand, };
-=======
-use log::{debug, error, info, trace, warn};
-
-use crate::{
-  dds::{
-    ddsdata::DDSData,
-    helpers::*,
-    pubsub::Publisher,
-    qos::{
-      policy::{Liveliness, Reliability},
-      HasQoSPolicy, QosPolicies,
-    },
-    statusevents::*,
-    topic::Topic,
-    traits::{
-      dds_entity::DDSEntity, key::*, serde_adapters::with_key::SerializerAdapter, TopicDescription,
-    },
-    values::result::{Error, Result},
-  },
-  discovery::{data_types::topic_data::SubscriptionBuiltinTopicData, discovery::DiscoveryCommand},
-  log_and_err_internal, log_and_err_precondition_not_met,
-  serialization::CDRSerializerAdapter,
-  structure::{
-    cache_change::ChangeKind,
-    dds_cache::DDSCache,
-    entity::RTPSEntity,
-    guid::{EntityId, GUID},
-    time::Timestamp,
-    topic_kind::TopicKind,
-  },
-};
-//use crate::dds::traits::serde_adapters::no_key::SerializerAdapter
-//  as no_key_SerializerAdapter; // needs to be visible only, no direct use
-use crate::messages::submessages::submessage_elements::serialized_payload::SerializedPayload;
-use super::super::{datasample_cache::DataSampleCache, writer::WriterCommand};
->>>>>>> 743d02ed
 
 /// Simplified type for CDR encoding
 pub type DataWriterCdr<D> = DataWriter<D,CDRSerializerAdapter<D>>;
@@ -225,10 +185,9 @@
     })
   }
 
-  // This one function provides both get_matched_subscrptions and
-  // get_matched_subscription_data TODO: Maybe we could return references to the
-  // subscription data to avoid copying? But then what if the result set changes
-  // while the application processes it?
+  // This one function provides both get_matched_subscrptions and get_matched_subscription_data
+  // TODO: Maybe we could return references to the subscription data to avoid copying?
+  // But then what if the result set changes while the application processes it?
 
   /// Manually refreshes liveliness if QoS allows it
   ///
@@ -344,22 +303,15 @@
     }
   }
 
-<<<<<<< HEAD
   /// This operation blocks the calling thread until either all data written by the 
   /// reliable DataWriter entities is acknowledged by all
   /// matched reliable DataReader entities, or else the duration specified by the 
   /// `max_wait` parameter elapses, whichever happens first.
-=======
-  /// This operation blocks the calling thread until either all data written by
-  /// the reliable DataWriter entities is acknowledged by all
-  /// matched reliable DataReader entities, or else the duration specified by
-  /// the `max_wait` parameter elapses, whichever happens first.
->>>>>>> 743d02ed
   ///
   /// See DDS Spec 1.4 Section 2.2.2.4.1.12 wait_for_acknowledgments.
   ///
-  /// If this DataWriter is not set to Realiable, or there are no matched
-  /// DataReaders with Realibale QoS, the call succeeds imediately.
+  /// If this DataWriter is not set to Realiable, or there are no matched DataReaders
+  /// with Realibale QoS, the call succeeds imediately.
   ///
   /// Return values
   /// * `Ok(true)` - all acknowledged 
@@ -768,9 +720,8 @@
   /// data_writer.assert_liveliness().unwrap();
   /// ```
 
-  // TODO: This cannot really fail, so could change type to () (alternatively,
-  // make send error visible) TODO: Better make send failure visible, so
-  // application can see if Discovery has failed.
+  // TODO: This cannot really fail, so could change type to () (alternatively, make send error visible)
+  // TODO: Better make send failure visible, so application can see if Discovery has failed.
   pub fn assert_liveliness(&self) -> Result<()> {
     self.refresh_manual_liveliness();
 
@@ -817,15 +768,8 @@
   /// }
   ///
   /// // WithKey is important
-<<<<<<< HEAD
-  /// let topic = domain_participant.create_topic("some_topic".to_string(), "SomeType".to_string(), &qos, TopicKind::WithKey).unwrap();
-  /// let data_writer = publisher.create_datawriter::<SomeType, CDRSerializerAdapter<_>>(topic, None).unwrap();
-=======
-  /// let topic = domain_participant.create_topic("some_topic", "SomeType",
-  /// &qos, TopicKind::WithKey).unwrap(); let data_writer =
-  /// publisher.create_datawriter::<SomeType, CDRSerializerAdapter<_>>(topic,
-  /// None).unwrap();
->>>>>>> 743d02ed
+  /// let topic = domain_participant.create_topic("some_topic".to_string(), "SomeType".to_string(), &qos, TopicKind::WithKey).unwrap();
+  /// let data_writer = publisher.create_datawriter::<SomeType, CDRSerializerAdapter<_>>(topic, None).unwrap();
   ///
   /// for sub in data_writer.get_matched_subscriptions().iter() {
   ///   // do something
@@ -839,8 +783,7 @@
   /// # Arguments
   ///
   /// * `key` - Key of the instance
-  /// * `source_timestamp` - DDS source timestamp (None uses now as time as
-  ///   specified in DDS spec)
+  /// * `source_timestamp` - DDS source timestamp (None uses now as time as specified in DDS spec)
   ///
   /// # Examples
   ///
@@ -952,17 +895,14 @@
 
 #[cfg(test)]
 mod tests {
+  use super::*;
+  use crate::dds::participant::DomainParticipant;
+  use crate::test::random_data::*;
   use std::thread;
-
+  use crate::dds::traits::key::Keyed;
+  use crate::serialization::cdr_serializer::CDRSerializerAdapter;
   use byteorder::LittleEndian;
   use log::info;
-
-  use super::*;
-  use crate::{
-    dds::{participant::DomainParticipant, traits::key::Keyed},
-    serialization::cdr_serializer::CDRSerializerAdapter,
-    test::random_data::*,
-  };
 
   #[test]
   fn dw_write_test() {

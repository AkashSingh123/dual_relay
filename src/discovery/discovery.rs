use std::{
  collections::HashMap,
  sync::{Arc, RwLock, RwLockReadGuard, RwLockWriteGuard},
  time::{Duration as StdDuration, Instant},
};

#[allow(unused_imports)]
use log::{debug, error, info, trace, warn};
use mio_06::{Events, Poll, PollOpt, Ready, Token};
use mio_extras::{channel as mio_channel, timer::Timer};
use paste::paste; // token pasting macro

use crate::{
  dds::{
    participant::DomainParticipantWeak,
    qos::{
      policy::{
        Deadline, DestinationOrder, Durability, History, Liveliness, Ownership, Presentation,
        PresentationAccessScope, Reliability, TimeBasedFilter,
      },
      QosPolicies, QosPolicyBuilder,
    },
    readcondition::ReadCondition,
    result::{CreateError, CreateResult},
  },
  discovery::{
    discovery_db::{DiscoveredVia, DiscoveryDB},
    sedp_messages::{
      DiscoveredReaderData, DiscoveredTopicData, DiscoveredWriterData, Endpoint_GUID,
      ParticipantMessageData, ParticipantMessageDataKind, PublicationBuiltinTopicData, ReaderProxy,
      SubscriptionBuiltinTopicData, WriterProxy,
    },
    spdp_participant_data::{Participant_GUID, SpdpDiscoveredParticipantData},
  },
  network::constant::*,
  security::types::*,
  serialization::{
    cdr_deserializer::CDRDeserializerAdapter, cdr_serializer::CDRSerializerAdapter,
    pl_cdr_adapters::*,
  },
  structure::{
    duration::Duration,
    entity::RTPSEntity,
    guid::{EntityId, GuidPrefix, GUID},
    locator::Locator,
    time::Timestamp,
  },
  with_key::{DataReader, DataWriter, Sample},
};

#[derive(Clone, Copy, Eq, PartialEq, Ord, PartialOrd, Hash)]
pub enum DiscoveryCommand {
  StopDiscovery,
  RemoveLocalWriter {
    guid: GUID,
  },
  RemoveLocalReader {
    guid: GUID,
  },
  ManualAssertLiveliness,
  AssertTopicLiveliness {
    writer_guid: GUID,
    manual_assertion: bool,
  },
}

pub struct LivelinessState {
  last_auto_update: Timestamp,
  last_manual_participant_update: Timestamp,
}

impl LivelinessState {
  pub fn new() -> Self {
    Self {
      last_auto_update: Timestamp::now(),
      last_manual_participant_update: Timestamp::now(),
    }
  }
}

// TODO: Refactor this. Maybe the repeating groups of "topic", "reader",
// "writer", "timer" below could be abstracted to a common struct:

type DataReaderPlCdr<D> = DataReader<D, PlCdrDeserializerAdapter<D>>;
type DataWriterPlCdr<D> = DataWriter<D, PlCdrSerializerAdapter<D>>;

mod with_key {
  use serde::{de::DeserializeOwned, Serialize};
  use mio_extras::timer::Timer;

  use super::{DataReaderPlCdr, DataWriterPlCdr};
  use crate::{serialization::pl_cdr_adapters::*, Key, Keyed, Topic, TopicKind};

  pub const TOPIC_KIND: TopicKind = TopicKind::WithKey;

  pub(super) struct DiscoveryTopicPlCdr<D>
  where
    D: Keyed + PlCdrSerialize + PlCdrDeserialize,
    <D as Keyed>::K: Key + PlCdrSerialize + PlCdrDeserialize,
  {
    #[allow(dead_code)] // The topic may not be accesssed after initialization
    pub topic: Topic,
    pub reader: DataReaderPlCdr<D>,
    pub writer: DataWriterPlCdr<D>,
    pub timer: Timer<()>,
  }

  pub(super) struct DiscoveryTopicCDR<D>
  where
    D: Keyed + Serialize + DeserializeOwned,
    <D as Keyed>::K: Key + Serialize + DeserializeOwned,
  {
    #[allow(dead_code)] // The topic may not be accesssed after initialization
    pub topic: Topic,
    pub reader: crate::with_key::DataReaderCdr<D>,
    pub writer: crate::with_key::DataWriterCdr<D>,
    pub timer: Timer<()>,
  }
}

mod no_key {
  use serde::{de::DeserializeOwned, Serialize};
  use mio_extras::timer::Timer;

  use crate::{Topic, TopicKind};

  pub const TOPIC_KIND: TopicKind = TopicKind::NoKey;

  pub(super) struct DiscoveryTopicCDR<D>
  where
    D: Serialize + DeserializeOwned,
  {
    #[allow(dead_code)] // The topic may not be accesssed after initialization
    pub topic: Topic,
    pub reader: crate::no_key::DataReader<D, crate::CDRDeserializerAdapter<D>>,
    pub writer: crate::no_key::DataWriter<D, crate::CDRSerializerAdapter<D>>,
    pub timer: Timer<()>,
  }
}

pub(crate) struct Discovery {
  poll: Poll,
  domain_participant: DomainParticipantWeak,
  discovery_db: Arc<RwLock<DiscoveryDB>>,

  // Discovery started sender confirms to application thread that we are running
  discovery_started_sender: std::sync::mpsc::Sender<CreateResult<()>>,
  // notification sender goes to dp_event_loop thread
  discovery_updated_sender: mio_channel::SyncSender<DiscoveryNotificationType>,
  // Discovery gets commands from dp_event_loop from this channel
  discovery_command_receiver: mio_channel::Receiver<DiscoveryCommand>,
  spdp_liveness_receiver: mio_channel::Receiver<GuidPrefix>,

  liveliness_state: LivelinessState,

  // TODO: Why is this a HashMap? Are there ever more than 2?
  self_locators: HashMap<Token, Vec<Locator>>,

  // DDS Subscriber and Publisher for Discovery
  // ...but these are not actually used after initialization
  // discovery_subscriber: Subscriber,
  // discovery_publisher: Publisher,

  // Handling of "DCPSParticipant" topic. This is the mother of all topics
  // where participants announce their presence and built-in readers and writers.
<<<<<<< HEAD
  // and
  // timer to periodically announce our presence
  dcps_participant: with_key::DiscoveryTopicPlCdr<SpdpDiscoveredParticipantData>,
  participant_cleanup_timer: Timer<()>, // garbage collection timer for dead remote particiapnts

  // Topic "DCPSSubscription" - announcing and detecting Readers
  dcps_subscription: with_key::DiscoveryTopicPlCdr<DiscoveredReaderData>,

  // Topic "DCPSPublication" - announcing and detecting Writers
  dcps_publication: with_key::DiscoveryTopicPlCdr<DiscoveredWriterData>,

  // Topic "DCPSTopic" - annoncing and detecting topics
  #[allow(dead_code)] // Technically, the topic is not accesssed after initialization
  dcps_topic: with_key::DiscoveryTopicPlCdr<DiscoveredTopicData>,
  topic_cleanup_timer: Timer<()>,

  // DCPSParticipantMessage - used by participants to communicate liveness
  dcps_participant_message: with_key::DiscoveryTopicCDR<ParticipantMessageData>,

  // Following topics from DDS Security spec v1.1

  // DCPSParticipantSecure - 7.4.1.6 New DCPSParticipantSecure Builtin Topic
  #[allow(dead_code)] // TODO: Remove when handlers implemented
  dcps_participant_secure: with_key::DiscoveryTopicPlCdr<ParticipantBuiltinTopicDataSecure>,

  // DCPSPublicationsSecure - 7.4.1.7 New DCPSPublicationsSecure Builtin Topic
  #[allow(dead_code)] // TODO: Remove when handlers implemented
  dcps_publications_secure: with_key::DiscoveryTopicPlCdr<PublicationBuiltinTopicDataSecure>,

  // DCPSSubscriptionsSecure - 7.4.1.8 New DCPSSubscriptionsSecure Builtin Topic
  #[allow(dead_code)] // TODO: Remove when handlers implemented
  dcps_subscriptions_secure: with_key::DiscoveryTopicPlCdr<SubscriptionBuiltinTopicDataSecure>,

  // DCPSParticipantMessageSecure - used by participants to communicate secure liveness
  // 7.4.2 New DCPSParticipantMessageSecure builtin Topic
  #[allow(dead_code)] // TODO: Remove when handlers implemented
  dcps_participant_message_secure: with_key::DiscoveryTopicCDR<ParticipantMessageData>, /* CDR, not PL_CDR */

  // DCPSParticipantStatelessMessageSecure
  // 77.4.3 New DCPSParticipantStatelessMessage builtin Topic
  // !!! TODO: By the spec, this topic must use _stateless_ reader and writer, which are
  // insensitive to sequence number attacks.
  #[allow(dead_code)] // TODO: Remove when handlers implemented
  dcps_participant_stateless_message: no_key::DiscoveryTopicCDR<ParticipantStatelessMessage>,

  // DCPSParticipantVolatileMessageSecure
  // 7.4.4 New DCPSParticipantVolatileMessageSecure builtin Topic
  #[allow(dead_code)] // TODO: Remove when handlers implemented
  dcps_participant_volatile_message_secure:
    no_key::DiscoveryTopicCDR<ParticipantVolatileMessageSecure>, // CDR?
=======
  #[allow(dead_code)] // Technically, the topic is not accessed after initialization
  dcps_participant_topic: Topic,
  dcps_participant_reader: DataReader<
    SpdpDiscoveredParticipantData,
    PlCdrDeserializerAdapter<SpdpDiscoveredParticipantData>,
  >,
  dcps_participant_writer: DataWriter<
    SpdpDiscoveredParticipantData,
    PlCdrSerializerAdapter<SpdpDiscoveredParticipantData>,
  >,
  participant_cleanup_timer: Timer<()>, // garbage collection timer for dead remote participants
  participant_send_info_timer: Timer<()>, // timer to periodically announce our presence

  // Topic "DCPSSubscription" - announcing and detecting Readers
  #[allow(dead_code)] // Technically, the topic is not accessed after initialization
  dcps_subscription_topic: Topic,
  dcps_subscription_reader:
    DataReader<DiscoveredReaderData, PlCdrDeserializerAdapter<DiscoveredReaderData>>,
  dcps_subscription_writer:
    DataWriter<DiscoveredReaderData, PlCdrSerializerAdapter<DiscoveredReaderData>>,
  readers_send_info_timer: Timer<()>,

  // Topic "DCPSPublication" - announcing and detecting Writers
  #[allow(dead_code)] // Technically, the topic is not accessed after initialization
  dcps_publication_topic: Topic,
  dcps_publication_reader:
    DataReader<DiscoveredWriterData, PlCdrDeserializerAdapter<DiscoveredWriterData>>,
  dcps_publication_writer:
    DataWriter<DiscoveredWriterData, PlCdrSerializerAdapter<DiscoveredWriterData>>,
  writers_send_info_timer: Timer<()>,

  // Topic "DCPSTopic" - announcing and detecting topics
  #[allow(dead_code)] // Technically, the topic is not accessed after initialization
  dcps_topic_topic: Topic,
  dcps_topic_reader: DataReader<DiscoveredTopicData, PlCdrDeserializerAdapter<DiscoveredTopicData>>,
  dcps_topic_writer: DataWriter<DiscoveredTopicData, PlCdrSerializerAdapter<DiscoveredTopicData>>,
  topic_info_send_timer: Timer<()>,
  topic_cleanup_timer: Timer<()>,

  // DCPSParticipantMessage - used by participants to communicate liveness
  #[allow(dead_code)] // Technically, the topic is not accessed after initialization
  participant_message_topic: Topic,
  dcps_participant_message_reader: DataReaderCdr<ParticipantMessageData>,
  dcps_participant_message_writer: DataWriterCdr<ParticipantMessageData>,
  dcps_participant_message_timer: Timer<()>,
>>>>>>> bb02e4c3
}

impl Discovery {
  const PARTICIPANT_CLEANUP_PERIOD: StdDuration = StdDuration::from_secs(2);
  const TOPIC_CLEANUP_PERIOD: StdDuration = StdDuration::from_secs(60); // timer for cleaning up inactive topics
  const SEND_PARTICIPANT_INFO_PERIOD: StdDuration = StdDuration::from_secs(2);
  const SEND_READERS_INFO_PERIOD: StdDuration = StdDuration::from_secs(2);
  const SEND_WRITERS_INFO_PERIOD: StdDuration = StdDuration::from_secs(2);
  const SEND_TOPIC_INFO_PERIOD: StdDuration = StdDuration::from_secs(10);
  const CHECK_PARTICIPANT_MESSAGES: StdDuration = StdDuration::from_secs(1);

  pub(crate) const PARTICIPANT_MESSAGE_QOS: QosPolicies = QosPolicies {
    durability: Some(Durability::TransientLocal),
    presentation: None,
    deadline: None,
    latency_budget: None,
    ownership: None,
    liveliness: None,
    time_based_filter: None,
    reliability: Some(Reliability::Reliable {
      max_blocking_time: Duration::DURATION_ZERO,
    }),
    destination_order: None,
    history: Some(History::KeepLast { depth: 1 }),
    resource_limits: None,
    lifespan: None,
  };

  pub fn new(
    domain_participant: DomainParticipantWeak,
    discovery_db: Arc<RwLock<DiscoveryDB>>,
    discovery_started_sender: std::sync::mpsc::Sender<CreateResult<()>>,
    discovery_updated_sender: mio_channel::SyncSender<DiscoveryNotificationType>,
    discovery_command_receiver: mio_channel::Receiver<DiscoveryCommand>,
    spdp_liveness_receiver: mio_channel::Receiver<GuidPrefix>,
    self_locators: HashMap<Token, Vec<Locator>>,
  ) -> CreateResult<Self> {
    // helper macro to handle initialization failures.
    macro_rules! try_construct {
      ($constructor:expr, $msg:literal) => {
        match $constructor {
          Ok(r) => r,
          Err(e) => {
            error!($msg, e);
            discovery_started_sender
              .send(Err(CreateError::OutOfResources {
                reason: $msg.to_string(),
              }))
              .unwrap_or(()); // We are trying to quit. If send fails, just ignore it.
            return Err(CreateError::OutOfResources {
              reason: $msg.to_string(),
            });
          }
        }
      };
    }

    let poll = try_construct!(
      mio_06::Poll::new(),
      "Failed to allocate discovery poll. {:?}"
    );
    let discovery_subscriber_qos = Self::subscriber_qos();
    let discovery_publisher_qos = Self::publisher_qos();

    // Create DDS Publisher and Subscriber for Discovery.
    // These are needed to create DataWriter and DataReader objects
    let discovery_subscriber = try_construct!(
      domain_participant.create_subscriber(&discovery_subscriber_qos),
      "Unable to create Discovery Subscriber. {:?}"
    );
    let discovery_publisher = try_construct!(
      domain_participant.create_publisher(&discovery_publisher_qos),
      "Unable to create Discovery Publisher. {:?}"
    );

<<<<<<< HEAD
    macro_rules! construct_topic_and_poll {
      ( $repr:ident, $has_key:ident,
        $topic_name:expr, $topic_type_name:expr, $message_type:ty,
        $qos:expr,
        $reader_entity_id:expr, $reader_token:expr,
        $writer_entity_id:expr,
        $timeout:expr, $timer_token:expr, ) => {{
        let topic = domain_participant
          .create_topic(
            $topic_name.to_string(),
            $topic_type_name.to_string(),
            &discovery_subscriber_qos,
            $has_key::TOPIC_KIND,
          )
          .expect("Unable to create topic. ");
        paste! {
          let reader =
            discovery_subscriber
            . [< create_datareader_with_entityid_ $has_key >]
              ::<$message_type, [<$repr DeserializerAdapter>] <$message_type>>(
              &topic,
              $reader_entity_id,
              $qos,
            ).expect("Unable to create DataReader. ");

          let writer =
              discovery_publisher.[< create_datawriter_with_entityid_ $has_key >]
                ::<$message_type, [<$repr SerializerAdapter>] <$message_type>>(
                $writer_entity_id,
                &topic,
                $qos,
              ).expect("Unable to create DataWriter .");
        }
        poll
          .register(&reader, $reader_token, Ready::readable(), PollOpt::edge())
          .expect("Failed to register a discovery reader to poll.");

        let mut timer: Timer<()> = Timer::default();
        timer.set_timeout($timeout, ());
        poll
          .register(&timer, $timer_token, Ready::readable(), PollOpt::edge())
          .expect("Unable to register timer token. ");

        paste! { $has_key ::[<DiscoveryTopic $repr>] { topic, reader, writer, timer } }
      }}; // macro
    }

    try_construct!(
      poll.register(
        &discovery_command_receiver,
        DISCOVERY_COMMAND_TOKEN,
        Ready::readable(),
        PollOpt::edge(),
=======
    // Participant
    let dcps_participant_topic = try_construct!(
      domain_participant.create_topic(
        "DCPSParticipant".to_string(),
        "SPDPDiscoveredParticipantData".to_string(),
        &Self::create_spdp_participant_qos(),
        TopicKind::WithKey,
      ),
      "Unable to create DCPSParticipant topic. {:?}"
    );

    let dcps_participant_reader = try_construct!( discovery_subscriber
      .create_datareader_with_entity_id
        ::<SpdpDiscoveredParticipantData,PlCdrDeserializerAdapter<SpdpDiscoveredParticipantData>>(
        &dcps_participant_topic,
        EntityId::SPDP_BUILTIN_PARTICIPANT_READER,
        None,
      ) ,"Unable to create DataReader for DCPSParticipant. {:?}");

    let dcps_participant_writer = try_construct!(
      discovery_publisher.create_datawriter_with_entity_id
        ::<SpdpDiscoveredParticipantData,PlCdrSerializerAdapter<SpdpDiscoveredParticipantData>>(
        EntityId::SPDP_BUILTIN_PARTICIPANT_WRITER,
        &dcps_participant_topic,
        None,
>>>>>>> bb02e4c3
      ),
      "Failed to register Discovery poll. {:?}"
    );

    try_construct!(
      poll.register(
        &spdp_liveness_receiver,
        SPDP_LIVENESS_TOKEN,
        Ready::readable(),
        PollOpt::edge(),
      ),
      "Failed to register Discovery poll. {:?}"
    );

    // Participant
    let dcps_participant = construct_topic_and_poll!(
      PlCdr,
      with_key,
      "DCPSParticipant",               // topic name
      "SPDPDiscoveredParticipantData", // topic type name over RTPS
      SpdpDiscoveredParticipantData,
      Some(Self::create_spdp_patricipant_qos()),
      EntityId::SPDP_BUILTIN_PARTICIPANT_READER,
      DISCOVERY_PARTICIPANT_DATA_TOKEN,
      EntityId::SPDP_BUILTIN_PARTICIPANT_WRITER,
      Self::SEND_PARTICIPANT_INFO_PERIOD,
      DISCOVERY_SEND_PARTICIPANT_INFO_TOKEN,
    );

    // create lease duration check timer
    let mut participant_cleanup_timer: Timer<()> = Timer::default();
    participant_cleanup_timer.set_timeout(Self::PARTICIPANT_CLEANUP_PERIOD, ());
    try_construct!(
      poll.register(
        &participant_cleanup_timer,
        DISCOVERY_PARTICIPANT_CLEANUP_TOKEN,
        Ready::readable(),
        PollOpt::edge(),
      ),
      "Unable to create participant cleanup timer. {:?}"
    );

    // Subscriptions: What are the Readers on the network and what are they
    // subscribing to?
<<<<<<< HEAD
    let dcps_subscription = construct_topic_and_poll!(
      PlCdr,
      with_key,
      "DCPSSubscription",     // topic name
      "DiscoveredReaderData", // topic type name over RTPS
      DiscoveredReaderData,
      None, // QoS
      EntityId::SEDP_BUILTIN_SUBSCRIPTIONS_READER,
      DISCOVERY_READER_DATA_TOKEN,
      EntityId::SEDP_BUILTIN_SUBSCRIPTIONS_WRITER,
      Self::SEND_READERS_INFO_PERIOD,
      DISCOVERY_SEND_READERS_INFO_TOKEN,
    );

    // Publication : Who are the Writers here and elsewhere
    let dcps_publication = construct_topic_and_poll!(
      PlCdr,
      with_key,
      "DCPSPublication",      // topic name
      "DiscoveredReaderData", // topic type name over RTPS
      DiscoveredWriterData,
      None, // QoS
      EntityId::SEDP_BUILTIN_PUBLICATIONS_READER,
      DISCOVERY_WRITER_DATA_TOKEN,
      EntityId::SEDP_BUILTIN_PUBLICATIONS_WRITER,
      Self::SEND_WRITERS_INFO_PERIOD,
      DISCOVERY_SEND_WRITERS_INFO_TOKEN,
    );

    // Topic topic (not a typo)
    let dcps_topic = construct_topic_and_poll!(
      PlCdr,
      with_key,
      "DCPSTopic",           // topic name
      "DiscoveredTopicData", // topic type name over RTPS
      DiscoveredTopicData,
      None, // QoS
      EntityId::SEDP_BUILTIN_TOPIC_READER,
      DISCOVERY_TOPIC_DATA_TOKEN,
      EntityId::SEDP_BUILTIN_TOPIC_WRITER,
      Self::SEND_TOPIC_INFO_PERIOD,
      DISCOVERY_SEND_TOPIC_INFO_TOKEN,
=======

    let dcps_subscription_topic = try_construct!(
      domain_participant.create_topic(
        "DCPSSubscription".to_string(),
        "DiscoveredReaderData".to_string(),
        &discovery_subscriber_qos,
        TopicKind::WithKey,
      ),
      "Unable to create DCPSSubscription topic. {:?}"
    );

    let dcps_subscription_reader = try_construct!( discovery_subscriber
      .create_datareader_with_entity_id::<DiscoveredReaderData, PlCdrDeserializerAdapter<DiscoveredReaderData>>(
        &dcps_subscription_topic,
        EntityId::SEDP_BUILTIN_SUBSCRIPTIONS_READER,
        None,
      ) ,"Unable to create DataReader for DCPSSubscription. {:?}");

    try_construct!(
      poll.register(
        &dcps_subscription_reader,
        DISCOVERY_READER_DATA_TOKEN,
        Ready::readable(),
        PollOpt::edge(),
      ),
      "Unable to register subscription reader. {:?}"
    );

    let dcps_subscription_writer = try_construct!(
      discovery_publisher.create_datawriter_with_entity_id
        ::<DiscoveredReaderData,PlCdrSerializerAdapter<DiscoveredReaderData>>(
        EntityId::SEDP_BUILTIN_SUBSCRIPTIONS_WRITER,
        &dcps_subscription_topic,
        None,
      ),
      "Unable to create DataWriter for DCPSSubscription. {:?}"
    );

    let mut readers_send_info_timer: Timer<()> = Timer::default();

    readers_send_info_timer.set_timeout(Self::SEND_READERS_INFO_PERIOD, ());

    try_construct!(
      poll.register(
        &readers_send_info_timer,
        DISCOVERY_SEND_READERS_INFO_TOKEN,
        Ready::readable(),
        PollOpt::edge(),
      ),
      "Unable to register readers info sender. {:?}"
    );

    // Publication : Who are the Writers here and elsewhere

    let dcps_publication_topic = try_construct!(
      domain_participant.create_topic(
        "DCPSPublication".to_string(),
        "DiscoveredWriterData".to_string(),
        &discovery_publisher_qos,
        TopicKind::WithKey,
      ),
      "Unable to create DCPSPublication topic. {:?}"
    );

    let dcps_publication_reader = try_construct!( discovery_subscriber
      .create_datareader_with_entity_id
        ::<DiscoveredWriterData, PlCdrDeserializerAdapter<DiscoveredWriterData>>(
        &dcps_publication_topic,
        EntityId::SEDP_BUILTIN_PUBLICATIONS_READER,
        None,
      ) ,"Unable to create DataReader for DCPSPublication. {:?}");

    try_construct!(
      poll.register(
        &dcps_publication_reader,
        DISCOVERY_WRITER_DATA_TOKEN,
        Ready::readable(),
        PollOpt::edge(),
      ),
      "Unable to register writers info sender. {:?}"
    );

    let dcps_publication_writer = try_construct!(
      discovery_publisher.create_datawriter_with_entity_id
        ::<DiscoveredWriterData,PlCdrSerializerAdapter<DiscoveredWriterData>>(
        EntityId::SEDP_BUILTIN_PUBLICATIONS_WRITER,
        &dcps_publication_topic,
        None,
      ),
      "Unable to create DataWriter for DCPSPublication. {:?}"
    );

    let mut writers_send_info_timer: Timer<()> = Timer::default();

    writers_send_info_timer.set_timeout(Self::SEND_WRITERS_INFO_PERIOD, ());

    try_construct!(
      poll.register(
        &writers_send_info_timer,
        DISCOVERY_SEND_WRITERS_INFO_TOKEN,
        Ready::readable(),
        PollOpt::edge(),
      ),
      "Unable to register readers info sender. {:?}"
    );

    // Topic topic (not a typo)

    let dcps_topic_topic = try_construct!(
      domain_participant.create_topic(
        "DCPSTopic".to_string(),
        "DiscoveredTopicData".to_string(),
        &QosPolicyBuilder::new().build(), // TODO: check what this should be
        TopicKind::WithKey,
      ),
      "Unable to create DCPSTopic topic. {:?}"
    );

    let dcps_topic_reader = try_construct!( discovery_subscriber
      .create_datareader_with_entity_id
        ::<DiscoveredTopicData, PlCdrDeserializerAdapter<DiscoveredTopicData>>(
        &dcps_topic_topic,
        EntityId::SEDP_BUILTIN_TOPIC_READER,
        None,
      ) ,"Unable to create DataReader for DCPSTopic. {:?}");

    try_construct!(
      poll.register(
        &dcps_topic_reader,
        DISCOVERY_TOPIC_DATA_TOKEN,
        Ready::readable(),
        PollOpt::edge(),
      ),
      "Unable to register topic reader. {:?}"
    );

    let dcps_topic_writer = try_construct!(
      discovery_publisher.create_datawriter_with_entity_id
        ::<DiscoveredTopicData,PlCdrSerializerAdapter<DiscoveredTopicData>>(
        EntityId::SEDP_BUILTIN_TOPIC_WRITER,
        &dcps_topic_topic,
        None,
      ),
      "Unable to create DataWriter for DCPSTopic. {:?}"
    );

    let mut topic_info_send_timer: Timer<()> = Timer::default();
    topic_info_send_timer.set_timeout(Self::SEND_TOPIC_INFO_PERIOD, ());
    try_construct!(
      poll.register(
        &topic_info_send_timer,
        DISCOVERY_SEND_TOPIC_INFO_TOKEN,
        Ready::readable(),
        PollOpt::edge(),
      ),
      "Unable to register topic info sender. {:?}"
>>>>>>> bb02e4c3
    );

    // create lease duration check timer
    let mut topic_cleanup_timer: Timer<()> = Timer::default();
    topic_cleanup_timer.set_timeout(Self::TOPIC_CLEANUP_PERIOD, ());
    try_construct!(
      poll.register(
        &topic_cleanup_timer,
        DISCOVERY_TOPIC_CLEANUP_TOKEN,
        Ready::readable(),
        PollOpt::edge(),
      ),
      "Unable to register topic cleanup timer. {:?}"
    );

    // Participant Message Data 8.4.13
    let dcps_participant_message = construct_topic_and_poll!(
      CDR,
      with_key,
      "DCPSParticipantMessage", // topic name
      "ParticipantMessageData", // topic type name over RTPS
      ParticipantMessageData,
      Some(Self::PARTICIPANT_MESSAGE_QOS),
      EntityId::P2P_BUILTIN_PARTICIPANT_MESSAGE_READER,
      DISCOVERY_PARTICIPANT_MESSAGE_TOKEN,
      EntityId::P2P_BUILTIN_PARTICIPANT_MESSAGE_WRITER,
      Self::CHECK_PARTICIPANT_MESSAGES,
      DISCOVERY_PARTICIPANT_MESSAGE_TIMER_TOKEN,
    );

<<<<<<< HEAD
    // DDS Security

    // Participant
    let dcps_participant_secure = construct_topic_and_poll!(
      PlCdr,
      with_key,
      "DCPSParticipantsSecure",            // topic name
      "ParticipantBuiltinTopicDataSecure", // topic type name over RTPS (use the same data type)
      ParticipantBuiltinTopicDataSecure,
      None, // QoS
      EntityId::SPDP_RELIABLE_BUILTIN_PARTICIPANT_SECURE_READER,
      SECURE_DISCOVERY_PARTICIPANT_DATA_TOKEN,
      EntityId::SPDP_RELIABLE_BUILTIN_PARTICIPANT_SECURE_WRITER,
      Self::SEND_PARTICIPANT_INFO_PERIOD,
      SECURE_DISCOVERY_SEND_PARTICIPANT_INFO_TOKEN,
=======
    let dcps_participant_message_reader = try_construct!(
      discovery_subscriber.create_datareader_cdr_with_entity_id::<ParticipantMessageData>(
        &participant_message_topic,
        EntityId::P2P_BUILTIN_PARTICIPANT_MESSAGE_READER,
        None,
      ),
      "Unable to create DCPSParticipantMessage reader. {:?}"
>>>>>>> bb02e4c3
    );

    // Subscriptions: What are the Readers on the network and what are they
    // subscribing to?
    let dcps_subscriptions_secure = construct_topic_and_poll!(
      PlCdr,
      with_key,
      "DCPSSubscriptionsSecure",            // topic name
      "SubscriptionBuiltinTopicDataSecure", // topic type name over RTPS
      SubscriptionBuiltinTopicDataSecure,
      None, // QoS
      EntityId::SEDP_BUILTIN_SUBSCRIPTIONS_SECURE_READER,
      SECURE_DISCOVERY_READER_DATA_TOKEN,
      EntityId::SEDP_BUILTIN_SUBSCRIPTIONS_SECURE_WRITER,
      Self::SEND_READERS_INFO_PERIOD,
      SECURE_DISCOVERY_SEND_READERS_INFO_TOKEN,
    );

<<<<<<< HEAD
    // Publication : Who are the Writers here and elsewhere
    let dcps_publications_secure = construct_topic_and_poll!(
      PlCdr,
      with_key,
      "DCPSPublicationsSecure",             // topic name
      "PublicationBuiltinTopicDataSecure,", // topic type name over RTPS
      PublicationBuiltinTopicDataSecure,
      None, // QoS
      EntityId::SEDP_BUILTIN_PUBLICATIONS_SECURE_READER,
      SECURE_DISCOVERY_WRITER_DATA_TOKEN,
      EntityId::SEDP_BUILTIN_PUBLICATIONS_SECURE_WRITER,
      Self::SEND_WRITERS_INFO_PERIOD,
      SECURE_DISCOVERY_SEND_WRITERS_INFO_TOKEN,
=======
    let dcps_participant_message_writer = try_construct!(
      discovery_publisher.create_datawriter_cdr_with_entity_id::<ParticipantMessageData>(
        EntityId::P2P_BUILTIN_PARTICIPANT_MESSAGE_WRITER,
        &participant_message_topic,
        None,
      ),
      "Unable to create DCPSParticipantMessage writer. {:?}"
>>>>>>> bb02e4c3
    );

    // p2p Participant message secure
    let dcps_participant_message_secure = construct_topic_and_poll!(
      CDR,
      with_key,
      "DCPSParticipantMessageSecure", // topic name
      "ParticipantMessageData",       // topic type name over RTPS (use the same data type)
      ParticipantMessageData,         // actually reuse the non-secure data type
      None,                           // QoS
      EntityId::P2P_BUILTIN_PARTICIPANT_MESSAGE_SECURE_READER,
      P2P_SECURE_DISCOVERY_PARTICIPANT_MESSAGE_TOKEN,
      EntityId::P2P_BUILTIN_PARTICIPANT_MESSAGE_SECURE_WRITER,
      Self::CHECK_PARTICIPANT_MESSAGES,
      P2P_SECURE_DISCOVERY_PARTICIPANT_MESSAGE_TIMER_TOKEN,
    );
    //TODO: NO_KEY topic
    let dcps_participant_stateless_message = construct_topic_and_poll!(
      CDR,
      no_key,
      "DCPSParticipantStatelessMessage", // topic name
      "ParticipantStatelessMessage",
      ParticipantStatelessMessage,
      None, // QoS
      EntityId::P2P_BUILTIN_PARTICIPANT_STATELESS_READER,
      P2P_PARTICIPANT_STATELESS_MESSAGE_TOKEN,
      EntityId::P2P_BUILTIN_PARTICIPANT_STATELESS_WRITER,
      Self::CHECK_PARTICIPANT_MESSAGES,
      P2P_PARTICIPANT_STATELESS_MESSAGE_TIMER_TOKEN,
    );
    //TODO: NO_KEY topic
    let dcps_participant_volatile_message_secure = construct_topic_and_poll!(
      CDR,
      no_key,
      "ParticipantVolatileMessageSecure", // topic name
      "ParticipantVolatileMessageSecure",
      ParticipantVolatileMessageSecure, // actually reuse the non-secure data type
      None,                             // QoS
      EntityId::P2P_BUILTIN_PARTICIPANT_VOLATILE_SECURE_READER,
      P2P_BUILTIN_PARTICIPANT_VOLATILE_SECURE_TOKEN,
      EntityId::P2P_BUILTIN_PARTICIPANT_VOLATILE_SECURE_WRITER,
      Self::CHECK_PARTICIPANT_MESSAGES,
      P2P_BUILTIN_PARTICIPANT_VOLATILE_TIMER_TOKEN,
    );

    Ok(Self {
      poll,
      domain_participant,
      discovery_db,
      discovery_started_sender,
      discovery_updated_sender,
      discovery_command_receiver,
      spdp_liveness_receiver,
      self_locators,

      liveliness_state: LivelinessState::new(),

      // discovery_subscriber,
      // discovery_publisher,
      dcps_participant,
      participant_cleanup_timer, // SPDP
      dcps_subscription,
      dcps_publication, // SEDP
      dcps_topic,
      topic_cleanup_timer,      // SEDP
      dcps_participant_message, // liveliness messages

      dcps_participant_secure,
      dcps_publications_secure,
      dcps_subscriptions_secure,
      dcps_participant_message_secure,
      dcps_participant_stateless_message,
      dcps_participant_volatile_message_secure,
    })
  }

  pub fn discovery_event_loop(&mut self) {
    self.initialize_participant();

    // send out info about non-built-in Writers and Readers that we have.
    self.write_writers_info();
    self.write_readers_info();

    match self.discovery_started_sender.send(Ok(())) {
      Ok(_) => (),
      _ => return, // Participant has probably crashed at this point
    };

    loop {
      let mut events = Events::with_capacity(32); // Should this be outside of the loop?
      match self.poll.poll(&mut events, None) {
        Ok(_) => (),
        Err(e) => {
          error!("Failed in waiting of poll in discovery. {e:?}");
          return;
        }
      }

      for event in events.into_iter() {
        match event.token() {
          DISCOVERY_COMMAND_TOKEN => {
            while let Ok(command) = self.discovery_command_receiver.try_recv() {
              match command {
                DiscoveryCommand::StopDiscovery => {
                  info!("Stopping Discovery");
                  // disposing readers
                  let db = self.discovery_db_read();
                  for reader in db.get_all_local_topic_readers() {
                    self
                      .dcps_subscription
                      .writer
                      .dispose(&Endpoint_GUID(reader.reader_proxy.remote_reader_guid), None)
                      .unwrap_or(());
                  }

                  for writer in db.get_all_local_topic_writers() {
                    self
                      .dcps_publication
                      .writer
                      .dispose(&Endpoint_GUID(writer.writer_proxy.remote_writer_guid), None)
                      .unwrap_or(());
                  }
                  // finally disposing the participant we have
                  self
                    .dcps_participant
                    .writer
                    .dispose(&Participant_GUID(self.domain_participant.guid()), None)
                    .unwrap_or(());
                  info!("Stopped Discovery");
                  return; // terminate event loop
                }
                DiscoveryCommand::RemoveLocalWriter { guid } => {
                  if guid == self.dcps_publication.writer.guid() {
                    continue;
                  }
                  self
                    .dcps_publication
                    .writer
                    .dispose(&Endpoint_GUID(guid), None)
                    .unwrap_or_else(|e| error!("Disposing local Writer: {e:?}"));

                  match self.discovery_db.write() {
                    Ok(mut db) => db.remove_local_topic_writer(guid),
                    Err(e) => {
                      error!("DiscoveryDB is poisoned. {e:?}");
                      return;
                    }
                  }
                }
                DiscoveryCommand::RemoveLocalReader { guid } => {
                  if guid == self.dcps_subscription.writer.guid() {
                    continue;
                  }

                  self
                    .dcps_subscription
                    .writer
                    .dispose(&Endpoint_GUID(guid), None)
                    .unwrap_or_else(|e| error!("Disposing local Reader: {e:?}"));

                  match self.discovery_db.write() {
                    Ok(mut db) => db.remove_local_topic_reader(guid),
                    Err(e) => {
                      error!("DiscoveryDB is poisoned. {e:?}");
                      return;
                    }
                  }
                }
                DiscoveryCommand::ManualAssertLiveliness => {
                  self.liveliness_state.last_manual_participant_update = Timestamp::now();
                }
                DiscoveryCommand::AssertTopicLiveliness {
                  writer_guid,
                  manual_assertion,
                } => {
                  self.send_discovery_notification(
                    DiscoveryNotificationType::AssertTopicLiveliness {
                      writer_guid,
                      manual_assertion,
                    },
                  );
                }
              };
            }
          }

          DISCOVERY_PARTICIPANT_DATA_TOKEN => {
            debug!("triggered participant reader");
            self.handle_participant_reader();
          }

          DISCOVERY_PARTICIPANT_CLEANUP_TOKEN => {
            self.participant_cleanup();
            // setting next cleanup timeout
            self
              .participant_cleanup_timer
              .set_timeout(Self::PARTICIPANT_CLEANUP_PERIOD, ());
          }

          DISCOVERY_SEND_PARTICIPANT_INFO_TOKEN => {
            let strong_dp = if let Some(dp) = self.domain_participant.clone().upgrade() {
              dp
            } else {
              error!("DomainParticipant doesn't exist anymore, exiting Discovery.");
              return;
            };

            // setting 5 times the duration so lease doesn't break if update fails once or
            // twice
            let data = SpdpDiscoveredParticipantData::from_local_participant(
              &strong_dp,
              &self.self_locators,
              5.0 * Duration::from(Self::SEND_PARTICIPANT_INFO_PERIOD),
            );

            self
              .dcps_participant
              .writer
              .write(data, None)
              .unwrap_or_else(|e| {
                error!("Discovery: Publishing to DCPS participant topic failed: {e:?}");
              });
            // reschedule timer
            self
              .dcps_participant
              .timer
              .set_timeout(Self::SEND_PARTICIPANT_INFO_PERIOD, ());
          }
          DISCOVERY_READER_DATA_TOKEN => {
            self.handle_subscription_reader(None);
          }
          DISCOVERY_SEND_READERS_INFO_TOKEN => {
            self.write_readers_info();
            self
              .dcps_subscription
              .timer
              .set_timeout(Self::SEND_READERS_INFO_PERIOD, ());
          }
          DISCOVERY_WRITER_DATA_TOKEN => {
            self.handle_publication_reader(None);
          }
          DISCOVERY_SEND_WRITERS_INFO_TOKEN => {
            self.write_writers_info();
            self
              .dcps_publication
              .timer
              //              .writers_send_info_timer
              .set_timeout(Self::SEND_WRITERS_INFO_PERIOD, ());
          }
          DISCOVERY_TOPIC_DATA_TOKEN => {
            self.handle_topic_reader(None);
          }
          DISCOVERY_TOPIC_CLEANUP_TOKEN => {
            self.topic_cleanup();

            self
              .topic_cleanup_timer
              .set_timeout(Self::TOPIC_CLEANUP_PERIOD, ());
          }
          DISCOVERY_SEND_TOPIC_INFO_TOKEN => {
            self.write_topic_info();
            self
              .dcps_topic
              .timer
              //.topic_info_send_timer
              .set_timeout(Self::SEND_TOPIC_INFO_PERIOD, ());
          }
          DISCOVERY_PARTICIPANT_MESSAGE_TOKEN => {
            self.handle_participant_message_reader();
          }
          DISCOVERY_PARTICIPANT_MESSAGE_TIMER_TOKEN => {
            self.write_participant_message();
            self
              .dcps_participant_message
              .timer
              .set_timeout(Self::CHECK_PARTICIPANT_MESSAGES, ());
          }
          SPDP_LIVENESS_TOKEN => {
            while let Ok(guid_prefix) = self.spdp_liveness_receiver.try_recv() {
              match self.discovery_db.write() {
                Ok(mut db) => db.participant_is_alive(guid_prefix),
                Err(e) => {
                  error!("DiscoveryDB is poisoned. {e:?}");
                  return;
                }
              }
            }
          }
          other_token => {
            error!("discovery event loop got token: {:?}", other_token);
          }
        } // match
      } // for
    } // loop
  } // fn

  // Initialize our own participant data into the Discovery DB.
  // That causes ReaderProxies and WriterProxies to be constructed and
  // and we also get our own local readers and writers connected, both
  // built-in and user-defined.
  // If we did not do this, the Readers and Writers in this participant could not
  // find each other.
  fn initialize_participant(&self) {
    let dp = if let Some(dp) = self.domain_participant.clone().upgrade() {
      dp
    } else {
      error!("Cannot get actual DomainParticipant in initialize_participant! Giving up.");
      return;
    };

    let participant_data = SpdpDiscoveredParticipantData::from_local_participant(
      &dp,
      &self.self_locators,
      Duration::DURATION_INFINITE,
    );

    // Initialize our own participant data into the Discovery DB, so we can talk to
    // ourself.
    self
      .discovery_db_write()
      .update_participant(&participant_data);

    // This will read the participant from Discovery DB and construct
    // ReaderProxy and WriterProxy objects for built-in Readers and Writers
    self.send_discovery_notification(DiscoveryNotificationType::ParticipantUpdated {
      guid_prefix: dp.guid().prefix,
    });

    // insert a (fake) reader proxy as multicast address, so discovery notifications
    // are sent somewhere
    let reader_guid = GUID::new(
      GuidPrefix::UNKNOWN,
      EntityId::SPDP_BUILTIN_PARTICIPANT_READER,
    );

    // Do we expect inlineQos in every incoming DATA message?
    let rustdds_expects_inline_qos = false;

    let reader_proxy = ReaderProxy::new(
      reader_guid,
      rustdds_expects_inline_qos,
      self
        .self_locators
        .get(&DISCOVERY_LISTENER_TOKEN)
        .cloned()
        .unwrap_or_default(),
      self
        .self_locators
        .get(&DISCOVERY_MUL_LISTENER_TOKEN)
        .cloned()
        .unwrap_or_default(),
    );

    let sub_topic_data = SubscriptionBuiltinTopicData::new(
      reader_guid,
      Some(dp.guid()),
      String::from("DCPSParticipant"),
      String::from("SPDPDiscoveredParticipantData"),
      &Self::create_spdp_participant_qos(),
      None, // <<---------------TODO: None here means we advertise no EndpointSecurityInfo
    );
    let drd = DiscoveredReaderData {
      reader_proxy,
      subscription_topic_data: sub_topic_data,
      content_filter: None,
    };

    let writer_guid = GUID::new(dp.guid().prefix, EntityId::SPDP_BUILTIN_PARTICIPANT_WRITER);

    let writer_proxy = WriterProxy::new(
      writer_guid,
      self
        .self_locators
        .get(&DISCOVERY_LISTENER_TOKEN)
        .cloned()
        .unwrap_or_default(),
      self
        .self_locators
        .get(&DISCOVERY_MUL_LISTENER_TOKEN)
        .cloned()
        .unwrap_or_default(),
    );

    let pub_topic_data = PublicationBuiltinTopicData::new(
      writer_guid,
      Some(dp.guid()),
      String::from("DCPSParticipant"),
      String::from("SPDPDiscoveredParticipantData"),
      None, // TODO: EndpointSecurityInfo is missing from here.
    );
    let dwd = DiscoveredWriterData {
      last_updated: Instant::now(),
      writer_proxy,
      publication_topic_data: pub_topic_data,
    };

    // Notify local Readers and Writers in dp_event_loop
    // so that they will create WriterProxies and ReaderProxies
    // and know to communicate with them.
    info!("Creating DCPSParticipant reader proxy.");
    self.send_discovery_notification(DiscoveryNotificationType::ReaderUpdated {
      discovered_reader_data: drd,
    });
    info!("Creating DCPSParticipant writer proxy for self.");
    self.send_discovery_notification(DiscoveryNotificationType::WriterUpdated {
      discovered_writer_data: dwd,
    });
  }

  pub fn handle_participant_reader(&mut self) {
    loop {
      let s = self.dcps_participant.reader.take_next_sample();
      debug!("handle_participant_reader read {:?}", &s);
      match s {
        Ok(Some(d)) => match d.value {
          Sample::Value(participant_data) => {
            debug!(
              "handle_participant_reader discovered {:?}",
              &participant_data
            );
            let was_new = self
              .discovery_db_write()
              .update_participant(&participant_data);
            let guid_prefix = participant_data.participant_guid.prefix;
            self.send_discovery_notification(DiscoveryNotificationType::ParticipantUpdated {
              guid_prefix,
            });
            if was_new {
              // This may be a rediscovery of a previously seen participant that
              // was temporarily lost due to network outage. Check if we already know
              // what it has (readers, writers, topics).
              debug!("Participant rediscovery start");
              self.handle_topic_reader(Some(guid_prefix));
              self.handle_subscription_reader(Some(guid_prefix));
              self.handle_publication_reader(Some(guid_prefix));
              debug!("Participant rediscovery finished");
            }
          }
          // Sample::Dispose means that DomainParticipant was disposed
          Sample::Dispose(participant_guid) => {
            self
              .discovery_db_write()
              .remove_participant(participant_guid.0.prefix, true); // true = actively removed
            self.send_discovery_notification(DiscoveryNotificationType::ParticipantLost {
              guid_prefix: participant_guid.0.prefix,
            });
          }
        },
        Ok(None) => {
          trace!("handle_participant_reader: no more data");
          return;
        } // no more data
        Err(e) => {
          error!(" !!! handle_participant_reader: {e:?}");
          return;
        }
      }
    } // loop
  }

  // Check if there are messages about new Readers
  pub fn handle_subscription_reader(&mut self, read_history: Option<GuidPrefix>) {
    let drds: Vec<Sample<DiscoveredReaderData, GUID>> =
      match self.dcps_subscription.reader.into_iterator() {
        Ok(ds) => ds
          .map(|d| d.map_dispose(|g| g.0)) // map_dispose removes Endpoint_GUID wrapper around GUID
          .filter(|d|
              // If a participant was specified, we must match its GUID prefix.
              match (read_history, d) {
                (None, _) => true, // Not asked to filter by participant
                (Some(participant_to_update), Sample::Value(drd)) =>
                  drd.reader_proxy.remote_reader_guid.prefix == participant_to_update,
                (Some(participant_to_update), Sample::Dispose(guid)) =>
                  guid.prefix == participant_to_update,
              })
          .collect(),
        Err(e) => {
          error!("handle_subscription_reader: {e:?}");
          return;
        }
      };

    for d in drds {
      match d {
        Sample::Value(d) => {
          let drd = self.discovery_db_write().update_subscription(&d);
          debug!(
            "handle_subscription_reader - send_discovery_notification ReaderUpdated  {:?}",
            &drd
          );
          self.send_discovery_notification(DiscoveryNotificationType::ReaderUpdated {
            discovered_reader_data: drd,
          });
          if read_history.is_some() {
            info!(
              "Rediscovered reader {:?} topic={:?}",
              d.reader_proxy.remote_reader_guid,
              d.subscription_topic_data.topic_name()
            );
          }
        }
        Sample::Dispose(reader_key) => {
          info!("Dispose Reader {:?}", reader_key);
          self.discovery_db_write().remove_topic_reader(reader_key);
          self.send_discovery_notification(DiscoveryNotificationType::ReaderLost {
            reader_guid: reader_key,
          });
        }
      }
    } // loop
  }

  pub fn handle_publication_reader(&mut self, read_history: Option<GuidPrefix>) {
    let dwds: Vec<Sample<DiscoveredWriterData, GUID>> =
      match self.dcps_publication.reader.into_iterator() {
        // a lot of cloning here, but we must copy the data out of the
        // reader before we can use self again, as .read() returns references to within
        // a reader and thus self
        Ok(ds) => ds
          .map(|d| d.map_dispose(|g| g.0)) // map_dispose removes Endpoint_GUID wrapper around GUID
          // If a participant was specified, we must match its GUID prefix.
          .filter(|d| match (read_history, d) {
            (None, _) => true, // Not asked to filter by participant
            (Some(participant_to_update), Sample::Value(dwd)) => {
              dwd.writer_proxy.remote_writer_guid.prefix == participant_to_update
            }
            (Some(participant_to_update), Sample::Dispose(guid)) => {
              guid.prefix == participant_to_update
            }
          })
          .collect(),
        Err(e) => {
          error!("handle_publication_reader: {e:?}");
          return;
        }
      };

    for d in dwds {
      match d {
        Sample::Value(dwd) => {
          trace!("handle_publication_reader discovered {:?}", &dwd);
          let discovered_writer_data = self.discovery_db_write().update_publication(&dwd);
          self.send_discovery_notification(DiscoveryNotificationType::WriterUpdated {
            discovered_writer_data,
          });
          debug!("Discovered Writer {:?}", &dwd);
        }
        Sample::Dispose(writer_key) => {
          self.discovery_db_write().remove_topic_writer(writer_key);
          self.send_discovery_notification(DiscoveryNotificationType::WriterLost {
            writer_guid: writer_key,
          });
          debug!("Disposed Writer {:?}", writer_key);
        }
      }
    } // loop
  }

  // TODO: Try to remember why the read_history parameter below was introduced
  // in the first place. Git history should help here.
  // Likely it is something to do with an unreliable network and
  // DomainParticipants timing out and then coming back. The read_history was
  // supposed to help in recovering from that.
  pub fn handle_topic_reader(&mut self, _read_history: Option<GuidPrefix>) {
    let ts: Vec<Sample<(DiscoveredTopicData, GUID), GUID>> = match self
      .dcps_topic
      .reader
      .take(usize::MAX, ReadCondition::any())
    {
      Ok(ds) => ds
        .iter()
        .map(|d| {
          d.value
            .clone()
            .map_value(|o| (o, d.sample_info.writer_guid()))
            .map_dispose(|g| g.0)
        })
        .collect(),
      Err(e) => {
        error!("handle_topic_reader: {e:?}");
        return;
      }
    };

    for t in ts {
      match t {
        Sample::Value((topic_data, writer)) => {
          info!("handle_topic_reader discovered {:?}", &topic_data);
          self
            .discovery_db_write()
            .update_topic_data(&topic_data, writer, DiscoveredVia::Topic);
          // Now check if we know any readers of writers to this topic. The topic QoS
          // could cause these to became viable matches against local
          // writers/readers. This is because at least RTI Connext sends QoS
          // policies on a Topic, and then (apparently) assumes that its
          // readers/writers inherit those policies unless specified otherwise.

          let writers = self
            .discovery_db_read()
            .writers_on_topic_and_participant(topic_data.topic_name(), writer.prefix);
          info!("writers {:?}", &writers);
          for discovered_writer_data in writers {
            self.send_discovery_notification(DiscoveryNotificationType::WriterUpdated {
              discovered_writer_data,
            });
          }

          let readers = self
            .discovery_db_read()
            .readers_on_topic_and_participant(topic_data.topic_name(), writer.prefix);
          for discovered_reader_data in readers {
            self.send_discovery_notification(DiscoveryNotificationType::ReaderUpdated {
              discovered_reader_data,
            });
          }
        }
        // Sample::Dispose means disposed
        Sample::Dispose(key) => {
          warn!("not implemented - Topic was disposed: {:?}", &key);
        }
      }
    } // loop
  }

  // These messages are for updating participant liveliness
  // The protocol distinguishes between automatic (by DDS library)
  // and manual (by by application, via DDS API call) liveness
  // TODO: rewrite this function according to the pattern above
  pub fn handle_participant_message_reader(&mut self) {
    let participant_messages: Option<Vec<ParticipantMessageData>> = match self
      .dcps_participant_message
      .reader
      .take(100, ReadCondition::any())
    {
      Ok(msgs) => Some(
        msgs
          .into_iter()
          .filter_map(|p| p.value().clone().value())
          .collect(),
      ),
      _ => None,
    };

    let msgs = match participant_messages {
      Some(d) => d,
      None => return,
    };

    let mut db = self.discovery_db_write();
    for msg in msgs.into_iter() {
      db.update_lease_duration(&msg);
    }
  }

  // TODO: Explain what happens here and by what logic
  pub fn write_participant_message(&mut self) {
    let writer_liveliness: Vec<Liveliness> = self
      .discovery_db_read()
      .get_all_local_topic_writers()
      .filter_map(|p| {
        let liveliness = match p.publication_topic_data.liveliness {
          Some(lv) => lv,
          None => return None,
        };

        Some(liveliness)
      })
      .collect();

    let (automatic, manual): (Vec<&Liveliness>, Vec<&Liveliness>) =
      writer_liveliness.iter().partition(|p| match p {
        Liveliness::Automatic { lease_duration: _ } => true,
        Liveliness::ManualByParticipant { lease_duration: _ } => false,
        Liveliness::ManualByTopic { lease_duration: _ } => false,
      });

    let (manual_by_participant, _manual_by_topic): (Vec<&Liveliness>, Vec<&Liveliness>) =
      manual.iter().partition(|p| match p {
        Liveliness::Automatic { lease_duration: _ } => false,
        Liveliness::ManualByParticipant { lease_duration: _ } => true,
        Liveliness::ManualByTopic { lease_duration: _ } => false,
      });

    let inow = Timestamp::now();

    // Automatic
    {
      let current_duration = inow.duration_since(self.liveliness_state.last_auto_update) / 3;
      let min_automatic = automatic
        .iter()
        .map(|lv| match lv {
          Liveliness::Automatic { lease_duration }
          | Liveliness::ManualByParticipant { lease_duration }
          | Liveliness::ManualByTopic { lease_duration } => lease_duration,
        })
        .min();
      trace!(
        "Current auto duration {:?}. Min auto duration {:?}",
        current_duration,
        min_automatic
      );
      if let Some(&mm) = min_automatic {
        if current_duration > mm {
          let pp = ParticipantMessageData {
            guid: self.domain_participant.guid_prefix(),
            kind: ParticipantMessageDataKind::AUTOMATIC_LIVELINESS_UPDATE,
            data: Vec::new(),
          };
          match self.dcps_participant_message.writer.write(pp, None) {
            Ok(_) => (),
            Err(e) => {
              error!("Failed to write ParticipantMessageData auto. {e:?}");
              return;
            }
          }
          self.liveliness_state.last_auto_update = inow;
        }
      };
    }

    // Manual By Participant
    {
      let current_duration =
        inow.duration_since(self.liveliness_state.last_manual_participant_update) / 3;
      let min_manual_participant = manual_by_participant
        .iter()
        .map(|lv| match lv {
          Liveliness::Automatic { lease_duration }
          | Liveliness::ManualByParticipant { lease_duration }
          | Liveliness::ManualByTopic { lease_duration } => lease_duration,
        })
        .min();
      if let Some(&dur) = min_manual_participant {
        if current_duration > dur {
          let pp = ParticipantMessageData {
            guid: self.domain_participant.guid_prefix(),
            kind: ParticipantMessageDataKind::MANUAL_LIVELINESS_UPDATE,
            data: Vec::new(),
          };
          match self.dcps_participant_message.writer.write(pp, None) {
            Ok(_) => (),
            Err(e) => {
              error!("Failed to writer ParticipantMessageData manual. {e:?}");
            }
          }
        }
      };
    }
  }

  pub fn participant_cleanup(&self) {
    let removed_guid_prefixes = self.discovery_db_write().participant_cleanup();
    for guid_prefix in removed_guid_prefixes {
      debug!("participant cleanup - timeout for {:?}", guid_prefix);
      self.send_discovery_notification(DiscoveryNotificationType::ParticipantLost { guid_prefix });
    }
  }

  pub fn topic_cleanup(&self) {
    self.discovery_db_write().topic_cleanup();
  }

  pub fn write_readers_info(&self) {
    let db = self.discovery_db_read();
    let local_user_readers = db.get_all_local_topic_readers().filter(|p| {
      p.reader_proxy
        .remote_reader_guid
        .entity_id
        .kind()
        .is_user_defined()
    });
    let mut count = 0;
    for data in local_user_readers {
      match self.dcps_subscription.writer.write(data.clone(), None) {
        Ok(_) => {
          count += 1;
        }
        Err(e) => error!("Unable to write new readers info. {e:?}"),
      }
    }
    debug!("Announced {} readers", count);
  }

  pub fn write_writers_info(&self) {
    let db = self.discovery_db_read();
    let local_user_writers = db.get_all_local_topic_writers().filter(|p| {
      p.writer_proxy
        .remote_writer_guid
        .entity_id
        .kind()
        .is_user_defined()
    });
    let mut count = 0;
    for data in local_user_writers {
      if self
        .dcps_publication
        .writer
        .write(data.clone(), None)
        .is_err()
      {
        error!("Unable to write new writers info.");
      } else {
        count += 1;
      }
    }
    debug!("Announced {} writers", count);
  }

  pub fn write_topic_info(&self) {
    let db = self.discovery_db_read();
    let datas = db.local_user_topics();
    for data in datas {
      if let Err(e) = self.dcps_topic.writer.write(data.clone(), None) {
        error!("Unable to write new topic info: {e:?}");
      }
    }
  }

  pub fn subscriber_qos() -> QosPolicies {
    QosPolicyBuilder::new()
      .durability(Durability::TransientLocal)
      .presentation(Presentation {
        access_scope: PresentationAccessScope::Topic,
        coherent_access: false,
        ordered_access: false,
      })
      .deadline(Deadline(Duration::DURATION_INFINITE))
      .ownership(Ownership::Shared)
      .liveliness(Liveliness::Automatic {
        lease_duration: Duration::DURATION_INFINITE,
      })
      .time_based_filter(TimeBasedFilter {
        minimum_separation: Duration::DURATION_ZERO,
      })
      .reliability(Reliability::Reliable {
        max_blocking_time: Duration::from_std(StdDuration::from_millis(100)),
      })
      .destination_order(DestinationOrder::ByReceptionTimestamp)
      .history(History::KeepLast { depth: 10 })
      // .resource_limits(ResourceLimits { // TODO: Maybe lower limits would suffice?
      //   max_instances: std::i32::MAX,
      //   max_samples: std::i32::MAX,
      //   max_samples_per_instance: std::i32::MAX,
      // })
      .build()
  }

  // TODO: Check if this definition is correct (spec?)
  pub fn publisher_qos() -> QosPolicies {
    QosPolicyBuilder::new()
      .durability(Durability::TransientLocal)
      .presentation(Presentation {
        access_scope: PresentationAccessScope::Topic,
        coherent_access: false,
        ordered_access: false,
      })
      .deadline(Deadline(Duration::DURATION_INFINITE))
      .ownership(Ownership::Shared)
      .liveliness(Liveliness::Automatic {
        lease_duration: Duration::DURATION_INFINITE,
      })
      .time_based_filter(TimeBasedFilter {
        minimum_separation: Duration::DURATION_ZERO,
      })
      .reliability(Reliability::Reliable {
        max_blocking_time: Duration::from_std(StdDuration::from_millis(100)),
      })
      .destination_order(DestinationOrder::ByReceptionTimestamp)
      .history(History::KeepLast { depth: 10 })
      // .resource_limits(ResourceLimits { // TODO: Maybe lower limits would suffice?
      //   max_instances: std::i32::MAX,
      //   max_samples: std::i32::MAX,
      //   max_samples_per_instance: std::i32::MAX,
      // })
      .build()
  }

  pub fn create_spdp_participant_qos() -> QosPolicies {
    QosPolicyBuilder::new()
      .reliability(Reliability::BestEffort)
      .history(History::KeepLast { depth: 1 })
      .build()
  }

  fn discovery_db_read(&self) -> RwLockReadGuard<DiscoveryDB> {
    match self.discovery_db.read() {
      Ok(db) => db,
      Err(e) => panic!("DiscoveryDB is poisoned {:?}.", e),
    }
  }

  fn discovery_db_write(&self) -> RwLockWriteGuard<DiscoveryDB> {
    match self.discovery_db.write() {
      Ok(db) => db,
      Err(e) => panic!("DiscoveryDB is poisoned {:?}.", e),
    }
  }

  fn send_discovery_notification(&self, dntype: DiscoveryNotificationType) {
    match self.discovery_updated_sender.send(dntype) {
      Ok(_) => (),
      Err(e) => error!("Failed to send DiscoveryNotification {e:?}"),
    }
  }
}

// -----------------------------------------------------------------------
// -----------------------------------------------------------------------
// -----------------------------------------------------------------------
// -----------------------------------------------------------------------

#[cfg(test)]
mod tests {
  use std::net::SocketAddr;

  use chrono::Utc;
  // use bytes::Bytes;
  use mio_06::Token;
  use speedy::{Endianness, Writable};

  use super::*;
  use crate::{
    dds::{adapters::no_key::DeserializerAdapter, participant::DomainParticipant},
    discovery::sedp_messages::TopicBuiltinTopicData,
    messages::submessages::submessages::{InterpreterSubmessage, WriterSubmessage},
    network::{udp_listener::UDPListener, udp_sender::UDPSender},
    rtps::submessage::*,
    serialization::cdr_deserializer::CDRDeserializerAdapter,
    structure::{entity::RTPSEntity, locator::Locator},
    test::{
      shape_type::ShapeType,
      test_data::{
        create_cdr_pl_rtps_data_message, spdp_participant_msg_mod, spdp_publication_msg,
        spdp_subscription_msg,
      },
    },
    RepresentationIdentifier,
  };

  #[test]
  fn discovery_participant_data_test() {
    let poll = Poll::new().unwrap();
    let mut udp_listener = UDPListener::new_unicast("127.0.0.1", 11000).unwrap();
    poll
      .register(
        udp_listener.mio_socket(),
        Token(0),
        Ready::readable(),
        PollOpt::edge(),
      )
      .unwrap();

    // sending participant data to discovery
    let udp_sender = UDPSender::new_with_random_port().expect("failed to create UDPSender");
    let addresses = vec![SocketAddr::new(
      "127.0.0.1".parse().unwrap(),
      spdp_well_known_unicast_port(0, 0),
    )];

    let tdata = spdp_participant_msg_mod(11000);
    let msg_data = tdata
      .write_to_vec_with_ctx(Endianness::LittleEndian)
      .expect("Failed to write msg data");

    udp_sender.send_to_all(&msg_data, &addresses);

    let mut events = Events::with_capacity(10);
    poll
      .poll(&mut events, Some(StdDuration::from_secs(1)))
      .unwrap();

    let _data2 = udp_listener.get_message();
    // TODO: we should have received our own participants info decoding the
    // actual message might be good idea
  }

  #[test]
  fn discovery_reader_data_test() {
    use crate::{serialization::pl_cdr_adapters::PlCdrSerialize, TopicKind};

    let participant = DomainParticipant::new(0).expect("participant creation");

    let topic = participant
      .create_topic(
        "Square".to_string(),
        "ShapeType".to_string(),
        &QosPolicies::qos_none(),
        TopicKind::WithKey,
      )
      .unwrap();

    let publisher = participant
      .create_publisher(&QosPolicies::qos_none())
      .unwrap();
    let _writer = publisher
      .create_datawriter_cdr::<ShapeType>(&topic, None)
      .unwrap();

    let subscriber = participant
      .create_subscriber(&QosPolicies::qos_none())
      .unwrap();
    let _reader =
      subscriber.create_datareader::<ShapeType, CDRDeserializerAdapter<ShapeType>>(&topic, None);

    let poll = Poll::new().unwrap();
    let mut udp_listener = UDPListener::new_unicast("127.0.0.1", 11001).unwrap();
    poll
      .register(
        udp_listener.mio_socket(),
        Token(0),
        Ready::readable(),
        PollOpt::edge(),
      )
      .unwrap();

    let udp_sender = UDPSender::new_with_random_port().expect("failed to create UDPSender");
    let addresses = vec![SocketAddr::new(
      "127.0.0.1".parse().unwrap(),
      spdp_well_known_unicast_port(14, 0),
    )];

    let mut tdata = spdp_subscription_msg();
    let mut data;
    for submsg in &mut tdata.submessages {
      match &mut submsg.body {
        SubmessageBody::Writer(v) => match v {
          WriterSubmessage::Data(d, _) => {
            let mut drd: DiscoveredReaderData = PlCdrDeserializerAdapter::from_bytes(
              &d.serialized_payload.as_ref().unwrap().value,
              RepresentationIdentifier::PL_CDR_LE,
            )
            .unwrap();
            drd.reader_proxy.unicast_locator_list.clear();
            drd
              .reader_proxy
              .unicast_locator_list
              .push(Locator::from(SocketAddr::new(
                "127.0.0.1".parse().unwrap(),
                11001,
              )));
            drd.reader_proxy.multicast_locator_list.clear();

            data = drd
              .to_pl_cdr_bytes(RepresentationIdentifier::PL_CDR_LE)
              .unwrap();
            d.serialized_payload.as_mut().unwrap().value = data.clone();
          }
          _ => continue,
        },
        SubmessageBody::Interpreter(_) => (),
        _ => continue,
      }
    }

    let msg_data = tdata
      .write_to_vec_with_ctx(Endianness::LittleEndian)
      .expect("Failed to write msg data");

    udp_sender.send_to_all(&msg_data, &addresses);

    let mut events = Events::with_capacity(10);
    poll
      .poll(&mut events, Some(StdDuration::from_secs(1)))
      .unwrap();

    let _data2 = udp_listener.get_message();
  }

  #[test]
  fn discovery_writer_data_test() {
    use crate::TopicKind;
    let participant = DomainParticipant::new(0).expect("Failed to create participant");

    let topic = participant
      .create_topic(
        "Square".to_string(),
        "ShapeType".to_string(),
        &QosPolicies::qos_none(),
        TopicKind::WithKey,
      )
      .unwrap();

    let publisher = participant
      .create_publisher(&QosPolicies::qos_none())
      .unwrap();
    let _writer = publisher
      .create_datawriter_cdr::<ShapeType>(&topic, None)
      .unwrap();

    let subscriber = participant
      .create_subscriber(&QosPolicies::qos_none())
      .unwrap();
    let _reader =
      subscriber.create_datareader::<ShapeType, CDRDeserializerAdapter<ShapeType>>(&topic, None);

    let poll = Poll::new().unwrap();
    let mut udp_listener = UDPListener::new_unicast("127.0.0.1", 0).unwrap();
    poll
      .register(
        udp_listener.mio_socket(),
        Token(0),
        Ready::readable(),
        PollOpt::edge(),
      )
      .unwrap();

    let udp_sender = UDPSender::new_with_random_port().expect("failed to create UDPSender");
    let addresses = vec![SocketAddr::new(
      "127.0.0.1".parse().unwrap(),
      spdp_well_known_unicast_port(15, 0),
    )];

    let mut tdata = spdp_publication_msg();
    for submsg in &mut tdata.submessages {
      match &mut submsg.body {
        SubmessageBody::Interpreter(v) => match v {
          InterpreterSubmessage::InfoDestination(dst, _flags) => {
            dst.guid_prefix = participant.guid_prefix();
          }
          _ => continue,
        },
        SubmessageBody::Writer(_) => (),
        SubmessageBody::Reader(_) => (),
        SubmessageBody::Security(_) => (),
      }
    }

    let par_msg_data = spdp_participant_msg_mod(udp_listener.port())
      .write_to_vec_with_ctx(Endianness::LittleEndian)
      .expect("Failed to write participant data.");

    let msg_data = tdata
      .write_to_vec_with_ctx(Endianness::LittleEndian)
      .expect("Failed to write msg data");

    udp_sender.send_to_all(&par_msg_data, &addresses);
    udp_sender.send_to_all(&msg_data, &addresses);

    let mut events = Events::with_capacity(10);
    poll
      .poll(&mut events, Some(StdDuration::from_secs(1)))
      .unwrap();

    for _ in udp_listener.messages() {
      info!("Message received");
    }
  }

  #[test]
  fn discovery_topic_data_test() {
    let _participant = DomainParticipant::new(0);

    let topic_data = DiscoveredTopicData::new(
      Utc::now(),
      TopicBuiltinTopicData {
        key: None,
        name: String::from("Square"),
        type_name: String::from("ShapeType"),
        durability: None,
        deadline: None,
        latency_budget: None,
        liveliness: None,
        reliability: None,
        lifespan: None,
        destination_order: None,
        presentation: None,
        history: None,
        resource_limits: None,
        ownership: None,
      },
    );

    let rtps_message = create_cdr_pl_rtps_data_message(
      topic_data,
      EntityId::SEDP_BUILTIN_TOPIC_READER,
      EntityId::SEDP_BUILTIN_TOPIC_WRITER,
    );

    let udp_sender = UDPSender::new_with_random_port().expect("failed to create UDPSender");
    let addresses = vec![SocketAddr::new(
      "127.0.0.1".parse().unwrap(),
      spdp_well_known_unicast_port(16, 0),
    )];

    let rr = rtps_message
      .write_to_vec_with_ctx(Endianness::LittleEndian)
      .unwrap();

    udp_sender.send_to_all(&rr, &addresses);
  }
}<|MERGE_RESOLUTION|>--- conflicted
+++ resolved
@@ -98,7 +98,7 @@
     D: Keyed + PlCdrSerialize + PlCdrDeserialize,
     <D as Keyed>::K: Key + PlCdrSerialize + PlCdrDeserialize,
   {
-    #[allow(dead_code)] // The topic may not be accesssed after initialization
+    #[allow(dead_code)] // The topic may not be accessed after initialization
     pub topic: Topic,
     pub reader: DataReaderPlCdr<D>,
     pub writer: DataWriterPlCdr<D>,
@@ -110,7 +110,7 @@
     D: Keyed + Serialize + DeserializeOwned,
     <D as Keyed>::K: Key + Serialize + DeserializeOwned,
   {
-    #[allow(dead_code)] // The topic may not be accesssed after initialization
+    #[allow(dead_code)] // The topic may not be accessed after initialization
     pub topic: Topic,
     pub reader: crate::with_key::DataReaderCdr<D>,
     pub writer: crate::with_key::DataWriterCdr<D>,
@@ -130,7 +130,7 @@
   where
     D: Serialize + DeserializeOwned,
   {
-    #[allow(dead_code)] // The topic may not be accesssed after initialization
+    #[allow(dead_code)] // The topic may not be accessed after initialization
     pub topic: Topic,
     pub reader: crate::no_key::DataReader<D, crate::CDRDeserializerAdapter<D>>,
     pub writer: crate::no_key::DataWriter<D, crate::CDRSerializerAdapter<D>>,
@@ -163,11 +163,10 @@
 
   // Handling of "DCPSParticipant" topic. This is the mother of all topics
   // where participants announce their presence and built-in readers and writers.
-<<<<<<< HEAD
   // and
   // timer to periodically announce our presence
   dcps_participant: with_key::DiscoveryTopicPlCdr<SpdpDiscoveredParticipantData>,
-  participant_cleanup_timer: Timer<()>, // garbage collection timer for dead remote particiapnts
+  participant_cleanup_timer: Timer<()>, // garbage collection timer for dead remote participants
 
   // Topic "DCPSSubscription" - announcing and detecting Readers
   dcps_subscription: with_key::DiscoveryTopicPlCdr<DiscoveredReaderData>,
@@ -175,8 +174,8 @@
   // Topic "DCPSPublication" - announcing and detecting Writers
   dcps_publication: with_key::DiscoveryTopicPlCdr<DiscoveredWriterData>,
 
-  // Topic "DCPSTopic" - annoncing and detecting topics
-  #[allow(dead_code)] // Technically, the topic is not accesssed after initialization
+  // Topic "DCPSTopic" - announcing and detecting topics
+  #[allow(dead_code)] // Technically, the topic is not accessed after initialization
   dcps_topic: with_key::DiscoveryTopicPlCdr<DiscoveredTopicData>,
   topic_cleanup_timer: Timer<()>,
 
@@ -214,53 +213,6 @@
   #[allow(dead_code)] // TODO: Remove when handlers implemented
   dcps_participant_volatile_message_secure:
     no_key::DiscoveryTopicCDR<ParticipantVolatileMessageSecure>, // CDR?
-=======
-  #[allow(dead_code)] // Technically, the topic is not accessed after initialization
-  dcps_participant_topic: Topic,
-  dcps_participant_reader: DataReader<
-    SpdpDiscoveredParticipantData,
-    PlCdrDeserializerAdapter<SpdpDiscoveredParticipantData>,
-  >,
-  dcps_participant_writer: DataWriter<
-    SpdpDiscoveredParticipantData,
-    PlCdrSerializerAdapter<SpdpDiscoveredParticipantData>,
-  >,
-  participant_cleanup_timer: Timer<()>, // garbage collection timer for dead remote participants
-  participant_send_info_timer: Timer<()>, // timer to periodically announce our presence
-
-  // Topic "DCPSSubscription" - announcing and detecting Readers
-  #[allow(dead_code)] // Technically, the topic is not accessed after initialization
-  dcps_subscription_topic: Topic,
-  dcps_subscription_reader:
-    DataReader<DiscoveredReaderData, PlCdrDeserializerAdapter<DiscoveredReaderData>>,
-  dcps_subscription_writer:
-    DataWriter<DiscoveredReaderData, PlCdrSerializerAdapter<DiscoveredReaderData>>,
-  readers_send_info_timer: Timer<()>,
-
-  // Topic "DCPSPublication" - announcing and detecting Writers
-  #[allow(dead_code)] // Technically, the topic is not accessed after initialization
-  dcps_publication_topic: Topic,
-  dcps_publication_reader:
-    DataReader<DiscoveredWriterData, PlCdrDeserializerAdapter<DiscoveredWriterData>>,
-  dcps_publication_writer:
-    DataWriter<DiscoveredWriterData, PlCdrSerializerAdapter<DiscoveredWriterData>>,
-  writers_send_info_timer: Timer<()>,
-
-  // Topic "DCPSTopic" - announcing and detecting topics
-  #[allow(dead_code)] // Technically, the topic is not accessed after initialization
-  dcps_topic_topic: Topic,
-  dcps_topic_reader: DataReader<DiscoveredTopicData, PlCdrDeserializerAdapter<DiscoveredTopicData>>,
-  dcps_topic_writer: DataWriter<DiscoveredTopicData, PlCdrSerializerAdapter<DiscoveredTopicData>>,
-  topic_info_send_timer: Timer<()>,
-  topic_cleanup_timer: Timer<()>,
-
-  // DCPSParticipantMessage - used by participants to communicate liveness
-  #[allow(dead_code)] // Technically, the topic is not accessed after initialization
-  participant_message_topic: Topic,
-  dcps_participant_message_reader: DataReaderCdr<ParticipantMessageData>,
-  dcps_participant_message_writer: DataWriterCdr<ParticipantMessageData>,
-  dcps_participant_message_timer: Timer<()>,
->>>>>>> bb02e4c3
 }
 
 impl Discovery {
@@ -336,7 +288,6 @@
       "Unable to create Discovery Publisher. {:?}"
     );
 
-<<<<<<< HEAD
     macro_rules! construct_topic_and_poll {
       ( $repr:ident, $has_key:ident,
         $topic_name:expr, $topic_type_name:expr, $message_type:ty,
@@ -355,7 +306,7 @@
         paste! {
           let reader =
             discovery_subscriber
-            . [< create_datareader_with_entityid_ $has_key >]
+            . [< create_datareader_with_entity_id_ $has_key >]
               ::<$message_type, [<$repr DeserializerAdapter>] <$message_type>>(
               &topic,
               $reader_entity_id,
@@ -363,7 +314,7 @@
             ).expect("Unable to create DataReader. ");
 
           let writer =
-              discovery_publisher.[< create_datawriter_with_entityid_ $has_key >]
+              discovery_publisher.[< create_datawriter_with_entity_id_ $has_key >]
                 ::<$message_type, [<$repr SerializerAdapter>] <$message_type>>(
                 $writer_entity_id,
                 &topic,
@@ -390,33 +341,6 @@
         DISCOVERY_COMMAND_TOKEN,
         Ready::readable(),
         PollOpt::edge(),
-=======
-    // Participant
-    let dcps_participant_topic = try_construct!(
-      domain_participant.create_topic(
-        "DCPSParticipant".to_string(),
-        "SPDPDiscoveredParticipantData".to_string(),
-        &Self::create_spdp_participant_qos(),
-        TopicKind::WithKey,
-      ),
-      "Unable to create DCPSParticipant topic. {:?}"
-    );
-
-    let dcps_participant_reader = try_construct!( discovery_subscriber
-      .create_datareader_with_entity_id
-        ::<SpdpDiscoveredParticipantData,PlCdrDeserializerAdapter<SpdpDiscoveredParticipantData>>(
-        &dcps_participant_topic,
-        EntityId::SPDP_BUILTIN_PARTICIPANT_READER,
-        None,
-      ) ,"Unable to create DataReader for DCPSParticipant. {:?}");
-
-    let dcps_participant_writer = try_construct!(
-      discovery_publisher.create_datawriter_with_entity_id
-        ::<SpdpDiscoveredParticipantData,PlCdrSerializerAdapter<SpdpDiscoveredParticipantData>>(
-        EntityId::SPDP_BUILTIN_PARTICIPANT_WRITER,
-        &dcps_participant_topic,
-        None,
->>>>>>> bb02e4c3
       ),
       "Failed to register Discovery poll. {:?}"
     );
@@ -438,7 +362,7 @@
       "DCPSParticipant",               // topic name
       "SPDPDiscoveredParticipantData", // topic type name over RTPS
       SpdpDiscoveredParticipantData,
-      Some(Self::create_spdp_patricipant_qos()),
+      Some(Self::create_spdp_participant_qos()),
       EntityId::SPDP_BUILTIN_PARTICIPANT_READER,
       DISCOVERY_PARTICIPANT_DATA_TOKEN,
       EntityId::SPDP_BUILTIN_PARTICIPANT_WRITER,
@@ -461,7 +385,6 @@
 
     // Subscriptions: What are the Readers on the network and what are they
     // subscribing to?
-<<<<<<< HEAD
     let dcps_subscription = construct_topic_and_poll!(
       PlCdr,
       with_key,
@@ -504,164 +427,6 @@
       EntityId::SEDP_BUILTIN_TOPIC_WRITER,
       Self::SEND_TOPIC_INFO_PERIOD,
       DISCOVERY_SEND_TOPIC_INFO_TOKEN,
-=======
-
-    let dcps_subscription_topic = try_construct!(
-      domain_participant.create_topic(
-        "DCPSSubscription".to_string(),
-        "DiscoveredReaderData".to_string(),
-        &discovery_subscriber_qos,
-        TopicKind::WithKey,
-      ),
-      "Unable to create DCPSSubscription topic. {:?}"
-    );
-
-    let dcps_subscription_reader = try_construct!( discovery_subscriber
-      .create_datareader_with_entity_id::<DiscoveredReaderData, PlCdrDeserializerAdapter<DiscoveredReaderData>>(
-        &dcps_subscription_topic,
-        EntityId::SEDP_BUILTIN_SUBSCRIPTIONS_READER,
-        None,
-      ) ,"Unable to create DataReader for DCPSSubscription. {:?}");
-
-    try_construct!(
-      poll.register(
-        &dcps_subscription_reader,
-        DISCOVERY_READER_DATA_TOKEN,
-        Ready::readable(),
-        PollOpt::edge(),
-      ),
-      "Unable to register subscription reader. {:?}"
-    );
-
-    let dcps_subscription_writer = try_construct!(
-      discovery_publisher.create_datawriter_with_entity_id
-        ::<DiscoveredReaderData,PlCdrSerializerAdapter<DiscoveredReaderData>>(
-        EntityId::SEDP_BUILTIN_SUBSCRIPTIONS_WRITER,
-        &dcps_subscription_topic,
-        None,
-      ),
-      "Unable to create DataWriter for DCPSSubscription. {:?}"
-    );
-
-    let mut readers_send_info_timer: Timer<()> = Timer::default();
-
-    readers_send_info_timer.set_timeout(Self::SEND_READERS_INFO_PERIOD, ());
-
-    try_construct!(
-      poll.register(
-        &readers_send_info_timer,
-        DISCOVERY_SEND_READERS_INFO_TOKEN,
-        Ready::readable(),
-        PollOpt::edge(),
-      ),
-      "Unable to register readers info sender. {:?}"
-    );
-
-    // Publication : Who are the Writers here and elsewhere
-
-    let dcps_publication_topic = try_construct!(
-      domain_participant.create_topic(
-        "DCPSPublication".to_string(),
-        "DiscoveredWriterData".to_string(),
-        &discovery_publisher_qos,
-        TopicKind::WithKey,
-      ),
-      "Unable to create DCPSPublication topic. {:?}"
-    );
-
-    let dcps_publication_reader = try_construct!( discovery_subscriber
-      .create_datareader_with_entity_id
-        ::<DiscoveredWriterData, PlCdrDeserializerAdapter<DiscoveredWriterData>>(
-        &dcps_publication_topic,
-        EntityId::SEDP_BUILTIN_PUBLICATIONS_READER,
-        None,
-      ) ,"Unable to create DataReader for DCPSPublication. {:?}");
-
-    try_construct!(
-      poll.register(
-        &dcps_publication_reader,
-        DISCOVERY_WRITER_DATA_TOKEN,
-        Ready::readable(),
-        PollOpt::edge(),
-      ),
-      "Unable to register writers info sender. {:?}"
-    );
-
-    let dcps_publication_writer = try_construct!(
-      discovery_publisher.create_datawriter_with_entity_id
-        ::<DiscoveredWriterData,PlCdrSerializerAdapter<DiscoveredWriterData>>(
-        EntityId::SEDP_BUILTIN_PUBLICATIONS_WRITER,
-        &dcps_publication_topic,
-        None,
-      ),
-      "Unable to create DataWriter for DCPSPublication. {:?}"
-    );
-
-    let mut writers_send_info_timer: Timer<()> = Timer::default();
-
-    writers_send_info_timer.set_timeout(Self::SEND_WRITERS_INFO_PERIOD, ());
-
-    try_construct!(
-      poll.register(
-        &writers_send_info_timer,
-        DISCOVERY_SEND_WRITERS_INFO_TOKEN,
-        Ready::readable(),
-        PollOpt::edge(),
-      ),
-      "Unable to register readers info sender. {:?}"
-    );
-
-    // Topic topic (not a typo)
-
-    let dcps_topic_topic = try_construct!(
-      domain_participant.create_topic(
-        "DCPSTopic".to_string(),
-        "DiscoveredTopicData".to_string(),
-        &QosPolicyBuilder::new().build(), // TODO: check what this should be
-        TopicKind::WithKey,
-      ),
-      "Unable to create DCPSTopic topic. {:?}"
-    );
-
-    let dcps_topic_reader = try_construct!( discovery_subscriber
-      .create_datareader_with_entity_id
-        ::<DiscoveredTopicData, PlCdrDeserializerAdapter<DiscoveredTopicData>>(
-        &dcps_topic_topic,
-        EntityId::SEDP_BUILTIN_TOPIC_READER,
-        None,
-      ) ,"Unable to create DataReader for DCPSTopic. {:?}");
-
-    try_construct!(
-      poll.register(
-        &dcps_topic_reader,
-        DISCOVERY_TOPIC_DATA_TOKEN,
-        Ready::readable(),
-        PollOpt::edge(),
-      ),
-      "Unable to register topic reader. {:?}"
-    );
-
-    let dcps_topic_writer = try_construct!(
-      discovery_publisher.create_datawriter_with_entity_id
-        ::<DiscoveredTopicData,PlCdrSerializerAdapter<DiscoveredTopicData>>(
-        EntityId::SEDP_BUILTIN_TOPIC_WRITER,
-        &dcps_topic_topic,
-        None,
-      ),
-      "Unable to create DataWriter for DCPSTopic. {:?}"
-    );
-
-    let mut topic_info_send_timer: Timer<()> = Timer::default();
-    topic_info_send_timer.set_timeout(Self::SEND_TOPIC_INFO_PERIOD, ());
-    try_construct!(
-      poll.register(
-        &topic_info_send_timer,
-        DISCOVERY_SEND_TOPIC_INFO_TOKEN,
-        Ready::readable(),
-        PollOpt::edge(),
-      ),
-      "Unable to register topic info sender. {:?}"
->>>>>>> bb02e4c3
     );
 
     // create lease duration check timer
@@ -692,7 +457,6 @@
       DISCOVERY_PARTICIPANT_MESSAGE_TIMER_TOKEN,
     );
 
-<<<<<<< HEAD
     // DDS Security
 
     // Participant
@@ -708,15 +472,6 @@
       EntityId::SPDP_RELIABLE_BUILTIN_PARTICIPANT_SECURE_WRITER,
       Self::SEND_PARTICIPANT_INFO_PERIOD,
       SECURE_DISCOVERY_SEND_PARTICIPANT_INFO_TOKEN,
-=======
-    let dcps_participant_message_reader = try_construct!(
-      discovery_subscriber.create_datareader_cdr_with_entity_id::<ParticipantMessageData>(
-        &participant_message_topic,
-        EntityId::P2P_BUILTIN_PARTICIPANT_MESSAGE_READER,
-        None,
-      ),
-      "Unable to create DCPSParticipantMessage reader. {:?}"
->>>>>>> bb02e4c3
     );
 
     // Subscriptions: What are the Readers on the network and what are they
@@ -735,7 +490,6 @@
       SECURE_DISCOVERY_SEND_READERS_INFO_TOKEN,
     );
 
-<<<<<<< HEAD
     // Publication : Who are the Writers here and elsewhere
     let dcps_publications_secure = construct_topic_and_poll!(
       PlCdr,
@@ -749,15 +503,6 @@
       EntityId::SEDP_BUILTIN_PUBLICATIONS_SECURE_WRITER,
       Self::SEND_WRITERS_INFO_PERIOD,
       SECURE_DISCOVERY_SEND_WRITERS_INFO_TOKEN,
-=======
-    let dcps_participant_message_writer = try_construct!(
-      discovery_publisher.create_datawriter_cdr_with_entity_id::<ParticipantMessageData>(
-        EntityId::P2P_BUILTIN_PARTICIPANT_MESSAGE_WRITER,
-        &participant_message_topic,
-        None,
-      ),
-      "Unable to create DCPSParticipantMessage writer. {:?}"
->>>>>>> bb02e4c3
     );
 
     // p2p Participant message secure

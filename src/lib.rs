#![allow(dead_code)]
#![allow(non_camel_case_types)]
#![allow(non_snake_case)]
#![allow(non_upper_case_globals)]

extern crate bit_set;
extern crate bit_vec;
extern crate bytes;
extern crate num_derive;
extern crate num_traits;
extern crate speedy;
extern crate tokio_util;

#[macro_use]
mod serialization_test;
#[macro_use]
mod checked_impl;
mod common;
mod discovery;
mod messages;
mod structure;
<<<<<<< HEAD
=======

>>>>>>> 1fc48991
mod dds;
mod network;

pub mod serialization;
<<<<<<< HEAD
pub use messages::submessages::submessages;

=======
pub use messages::submessages::submessages;
>>>>>>> 1fc48991
<|MERGE_RESOLUTION|>--- conflicted
+++ resolved
@@ -19,17 +19,8 @@
 mod discovery;
 mod messages;
 mod structure;
-<<<<<<< HEAD
-=======
-
->>>>>>> 1fc48991
 mod dds;
 mod network;
 
 pub mod serialization;
-<<<<<<< HEAD
 pub use messages::submessages::submessages;
-
-=======
-pub use messages::submessages::submessages;
->>>>>>> 1fc48991

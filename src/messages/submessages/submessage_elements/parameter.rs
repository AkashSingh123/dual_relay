use speedy::{Context, Readable, Reader, Writable, Writer};
use bit_vec::BitVec;

use crate::structure::parameter_id::ParameterId;

#[derive(Debug, PartialEq, Eq, Clone)]
pub struct Parameter {
  /// Uniquely identifies the type of parameter
  pub parameter_id: ParameterId,
  /// Contains the CDR encapsulation of the Parameter type
  /// that corresponds to the specified parameterId
  pub value: Vec<u8>, /* TODO: bad field naming. E.g. "bytes" or something else that described
                       * serialized blob */
}

impl Parameter {
<<<<<<< HEAD
  /// Creates new parameter of type PID_STATUS_INFO.
=======
  pub fn new(parameter_id: ParameterId, serialized_parameter: Vec<u8>) -> Self {
    Parameter {
      parameter_id,
      value: serialized_parameter,
    }
  }

  /// Creates new paramer of type PID_STATUS_INFO.
>>>>>>> 765258fe
  /// Sets flag bits to parameter : is_disposed=1 indicates that the DDS
  /// DataWriter has disposed the instance of the data-object whose Key appears
  /// in the submessage                               is_unregistered=1
  /// indicates that the DDS DataWriter has unregistered the instance of the
  /// data-object whose Key appears in the submessage                         
  /// is_filtered=1 indicates that the DDS DataWriter has written as sample for
  /// the instance of the data-object whose Key appears in the submessage but
  /// the sample did not pass the content filter specified by the DDS
  /// DataReader. The status info parameter may appear in the Data or in the
  /// DataFrag submessages for additional info look '<https://www.omg.org/spec/DDSI-RTPS/2.3/PDF>' -> 9.6.3.9 StatusInfo_t (PID_STATUS_INFO)
  pub fn create_pid_status_info_parameter(
    is_disposed: bool,
    is_unregistered: bool,
    is_filtered: bool,
  ) -> Self {
    //0...2..........8...............16..............24..............32
    //+-+-+-+-+-+-+-+-+-+-+-+-+-+-+-+-+-+-+-+-+-+-+-+-+-+-+-+-+-+-+-+-+
    //|X|X|X|X|X|X|X|X|X|X|X|X|X|X|X|X|X|X|X|X|X|X|X|X|X|X|X|X|X|F|U|D|
    //+--------------+---------------+---------------+----------------+
    //The current version of the protocol (2.3) defines the DisposedFlag, the
    // UnregisteredFlag, the FilteredFlag. DisposedFlag is represented with the
    // literal ‘D.’ UnregisteredFlag is represented with the literal ‘U.’
    // FilteredFlag is represented with the literal ‘F.’

    let mut bit_vec = BitVec::from_bytes(&[0b0000_0000]);
    bit_vec.set(7, is_disposed);
    bit_vec.set(6, is_unregistered);
    bit_vec.set(5, is_filtered);
    let bytes = bit_vec.to_bytes();
    let last_byte = bytes[0];
    Self {
      parameter_id: ParameterId::PID_STATUS_INFO,
      value: vec![0, 0, 0, last_byte],
    }
  }

  pub fn len_serialized(&self) -> usize {
    // Serialization aligns parameters to 4-byte boundaries
    // by padding at the end if necessary.
    // RTPS spec v2.5 section "9.4.2.11 ParameterList"
    let unaligned_length = self.value.len();
    let pad = if unaligned_length % 4 != 0 {
      4 - (unaligned_length % 4)
    } else {
      0
    };

    2 + // parameter_id 
    2 + // length field
    unaligned_length + // payload
    pad
  }
}

impl<'a, C: Context> Readable<'a, C> for Parameter {
  #[inline]
  fn read_from<R: Reader<'a, C>>(reader: &mut R) -> Result<Self, C::Error> {
    let parameter_id: ParameterId = reader.read_value()?;
    let length = reader.read_u16()?;

    let mut value = vec![0; length as usize];
    reader.read_bytes(&mut value)?;

    Ok(Self {
      parameter_id,
      value,
    })
  }

  #[inline]
  fn minimum_bytes_needed() -> usize {
    8
  }
}

impl<C: Context> Writable<C> for Parameter {
  #[inline]
  fn write_to<T: ?Sized + Writer<C>>(&self, writer: &mut T) -> Result<(), C::Error> {
    let length = self.value.len();
    let pad = if length % 4 != 0 { 4 - (length % 4) } else { 0 };

    writer.write_value(&self.parameter_id)?;
    writer.write_u16((length + pad) as u16)?;
    writer.write_bytes(&self.value)?;

    for _ in 0..pad {
      writer.write_u8(0x00)?;
    }

    Ok(())
  }
}

#[cfg(test)]
mod tests {
  use super::*;

  serialization_test!( type = Parameter,
  {
      pid_protocol_version,
      Parameter {
          parameter_id: ParameterId::PID_PROTOCOL_VERSION,
          value: vec![0x02, 0x01, 0x00, 0x00],
      },
      le = [0x15, 0x00, 0x04, 0x00,
            0x02, 0x01, 0x00, 0x00],
      be = [0x00, 0x15, 0x00, 0x04,
            0x02, 0x01, 0x00, 0x00]
  },
  {
      pid_vendor_id,
      Parameter {
          parameter_id: ParameterId::PID_VENDOR_ID,
          value: vec![0x01, 0x02, 0x03, 0x04],
      },
      le = [0x16, 0x00, 0x04, 0x00,
            0x01, 0x02, 0x03, 0x04],
      be = [0x00, 0x16, 0x00, 0x04,
            0x01, 0x02, 0x03, 0x04]
  },
  {
      pid_participant_guid,
      Parameter {
          parameter_id: ParameterId::PID_PARTICIPANT_GUID,
          value: vec![0x01, 0x0F, 0xBB, 0x1D,
                      0xDF, 0x2B, 0x00, 0x00,
                      0x00, 0x00, 0x00, 0x00,
                      0x00, 0x00, 0x01, 0xC1],
      },
      le = [0x50, 0x00, 0x10, 0x00,
            0x01, 0x0F, 0xBB, 0x1D,
            0xDF, 0x2B, 0x00, 0x00,
            0x00, 0x00, 0x00, 0x00,
            0x00, 0x00, 0x01, 0xC1],
      be = [0x00, 0x50, 0x00, 0x10,
            0x01, 0x0F, 0xBB, 0x1D,
            0xDF, 0x2B, 0x00, 0x00,
            0x00, 0x00, 0x00, 0x00,
            0x00, 0x00, 0x01, 0xC1]
  },
  {
      pid_participant_lease_duration,
      Parameter {
          parameter_id: ParameterId::PID_PARTICIPANT_LEASE_DURATION,
          value: vec![0xFF, 0xFF, 0xFF, 0x7F,
                      0xFF, 0xFF, 0xFF, 0xFF],
      },
      le = [0x02, 0x00, 0x08, 0x00,
            0xFF, 0xFF, 0xFF, 0x7F,
            0xFF, 0xFF, 0xFF, 0xFF],
      be = [0x00, 0x02, 0x00, 0x08,
            0xFF, 0xFF, 0xFF, 0x7F,
            0xFF, 0xFF, 0xFF, 0xFF]
  });
}<|MERGE_RESOLUTION|>--- conflicted
+++ resolved
@@ -14,9 +14,6 @@
 }
 
 impl Parameter {
-<<<<<<< HEAD
-  /// Creates new parameter of type PID_STATUS_INFO.
-=======
   pub fn new(parameter_id: ParameterId, serialized_parameter: Vec<u8>) -> Self {
     Parameter {
       parameter_id,
@@ -24,8 +21,7 @@
     }
   }
 
-  /// Creates new paramer of type PID_STATUS_INFO.
->>>>>>> 765258fe
+  /// Creates new parameter of type PID_STATUS_INFO.
   /// Sets flag bits to parameter : is_disposed=1 indicates that the DDS
   /// DataWriter has disposed the instance of the data-object whose Key appears
   /// in the submessage                               is_unregistered=1

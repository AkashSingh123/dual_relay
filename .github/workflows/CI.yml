on:
  push:
    branches: [master]
  pull_request:

name: Continuous integration

jobs:

<<<<<<< HEAD
  test:
=======
  fmt:
    name: format
>>>>>>> 743d02ed
    runs-on: ubuntu-latest
    steps:
      - uses: actions/checkout@v2
      - uses: actions-rs/toolchain@v1
        with:
          toolchain: nightly
          override: true
          profile: minimal
<<<<<<< HEAD
      - uses: actions-rs/cargo@v1
        with:
          command: test
=======
          components: rustfmt
      - uses: actions-rs/cargo@v1
        with:
          command: fmt
          args: -- --check
>>>>>>> 743d02ed

  clippy:
    name: lint
    runs-on: ubuntu-latest
    steps:
      - uses: actions/checkout@v2
      - uses: actions-rs/toolchain@v1
        with:
          toolchain: nightly
          override: true
          profile: minimal
          components: clippy
      - uses: actions-rs/clippy-check@v1
        with:
          token: ${{ secrets.GITHUB_TOKEN }}
          args: --all --all-features --tests<|MERGE_RESOLUTION|>--- conflicted
+++ resolved
@@ -7,12 +7,8 @@
 
 jobs:
 
-<<<<<<< HEAD
-  test:
-=======
   fmt:
     name: format
->>>>>>> 743d02ed
     runs-on: ubuntu-latest
     steps:
       - uses: actions/checkout@v2
@@ -21,17 +17,24 @@
           toolchain: nightly
           override: true
           profile: minimal
-<<<<<<< HEAD
-      - uses: actions-rs/cargo@v1
-        with:
-          command: test
-=======
           components: rustfmt
       - uses: actions-rs/cargo@v1
         with:
           command: fmt
           args: -- --check
->>>>>>> 743d02ed
+
+  test:
+    runs-on: ubuntu-latest
+    steps:
+      - uses: actions/checkout@v2
+      - uses: actions-rs/toolchain@v1
+        with:
+          toolchain: nightly
+          override: true
+          profile: minimal
+      - uses: actions-rs/cargo@v1
+        with:
+          command: test
 
   clippy:
     name: lint
